--- conflicted
+++ resolved
@@ -85,9 +85,6 @@
 class BaseAlarm
 {
 public:
-  BaseAlarm(const std::string& issuer,
-            const int index);
-  
   /// Queues a request to generate an alarm state change corresponding to the
   /// CLEARED severity.
   void clear();
@@ -101,6 +98,9 @@
   bool alarmed() {return _alarmed.load();}
 
 protected:
+  BaseAlarm(const std::string& issuer,
+            const int index);
+
   const int _index;
   AlarmState _clear_state;
   
@@ -124,41 +124,25 @@
 public:
   static AlarmManager& get_instance() {return _instance;}
   bool _terminated;
-<<<<<<< HEAD
   void register_alarm(BaseAlarm* alarm); 
-=======
-  void add_alarm_to_list(BaseAlarm* alarm); 
   
 private:
   AlarmManager();
   ~AlarmManager();
-  
->>>>>>> 31bc4a2b
+
   // Static function called by the reraising alarms thread. This simply calls
-  // the 'reraise_alarms' member method.
-  static void* reraise_alarms_function(void* data); 
-
-<<<<<<< HEAD
-private:
-  AlarmManager();
-  ~AlarmManager();
+  // the 'reraise_alarms' member method
+  static void* reraise_alarms_function(void* data);
+
   static AlarmManager _instance;
   // This runs on a thread (defined below) and iterates over _alarm_list
-=======
-  // This runs on a thread (defined below) and iterates over _global_alarm_list
->>>>>>> 31bc4a2b
   // every 30 seconds. For each alarm it calls the reraise_last_state method.
   void reraise_alarms();
   // This is used for storing all of the BaseAlarm objects as they get
-<<<<<<< HEAD
   // registered.
   std::vector<BaseAlarm*> _alarm_list;
-=======
-  // constructed.
-  std::vector<BaseAlarm*> _global_alarm_list;
   // Defines a lock and condition variable to protect the reraising alarms
   // thread.
->>>>>>> 31bc4a2b
   pthread_mutex_t _lock;
   pthread_cond_t _condition;
   pthread_t _reraising_alarms_thread;
@@ -181,7 +165,7 @@
 
   /// Queues a request to generate an alarm state change corresponding to the
   /// non-CLEARED severity if a state change for the CLEARED severity was
-  /// previously requestd via clear().
+  /// previously requested via clear().
   void set();
 
   /// Returns the index of this alarm.
@@ -195,7 +179,10 @@
 ///
 /// Encapsulates an alarm's two or more active states with its associated clear
 /// state. Used to manage the reporting of a fault condition, and subsequent
-/// clear of said condition.
+/// clear of said condition. We further subclass this on a per-alarm basis, to
+/// give an alarm visibility of the protected raising functions cordesponding to that
+/// alarm's possible raised states. This would stop a user raising alarm at a
+/// state which does not exist for that alarm.
 
 class MultiStateAlarm: public BaseAlarm
 {
