/**
 * @file http_connection_pool.h  Declaration of derived class for HTTP connection
 * pooling.
 *
 * Copyright (C) Metaswitch Networks 2016
 * If license terms are provided to you in a COPYING file in the root directory
 * of the source code repository by which you are accessing this code, then
 * the license outlined in that COPYING file applies to your use.
 * Otherwise no rights are granted except for those provided to you by
 * Metaswitch Networks in a separate written agreement.
 */

#ifndef HTTP_CONNECTION_POOL_H__
#define HTTP_CONNECTION_POOL_H__

#include <curl/curl.h>

#include "load_monitor.h"
#include "snmp_ip_count_table.h"
#include "connection_pool.h"

/// Total time to wait for a response from a single server as a multiple of the
/// configured target latency before giving up.  This is the value that affects
/// the user experience, so should be set to what we consider acceptable.
/// Covers connection attempt, request and response.  Note that we normally
/// make two requests before giving up, so the maximum total latency is twice
/// this.
static const int TIMEOUT_LATENCY_MULTIPLIER = 5;
static const int DEFAULT_LATENCY_US = 100000;

/// Approximate length of time to wait before giving up on a
/// connection attempt to a single address (in milliseconds).  cURL
/// may wait more or less than this depending on the number of
/// addresses to be tested and where this address falls in the
/// sequence. A connection will take longer than this to establish if
/// multiple addresses must be tried. This includes only the time to
/// perform the DNS lookup and establish the connection, not to send
/// the request or receive the response.
///
/// We make this length of time longer for remote sites to account for
/// inter-site latency.
static const long LOCAL_CONNECTION_LATENCY_MS = 50;
static const long REMOTE_CONNECTION_LATENCY_MS = 250;

/// The length of time a connection can remain idle before it is removed from
/// the pool
static const int MAX_IDLE_TIME_S = 60;

class HttpConnectionPool : public ConnectionPool<CURL*>
{
public:
  HttpConnectionPool(LoadMonitor* load_monitor,
                     SNMP::IPCountTable* stat_table,
<<<<<<< HEAD
                     long timeout_ms = -1);
=======
                     bool remote_connection = false);
>>>>>>> 89266c37

  ~HttpConnectionPool()
  {
    // This call is important to properly destroy the connection pool
    destroy_connection_pool();
  }

protected:
  CURL* create_connection(AddrInfo target) override;

  // Handles incrementing the statistic that keeps track of the number of
  // connections to a target
  void increment_statistic(AddrInfo target, CURL* conn);

  // Handles decrementing the statistic that keeps track of the number of
  // connections to a target
  void decrement_statistic(AddrInfo target, CURL* conn);

  void destroy_connection(AddrInfo target, CURL* conn) override;

  // Reset the CURL handle to the default state, then release it into the pool
  void release_connection(ConnectionInfo<CURL*>* conn_info,
                          bool return_to_pool) override;

  SNMP::IPCountTable* _stat_table;
  long _connection_timeout_ms;
  long _timeout_ms;

  // Determines an appropriate absolute HTTP request timeout in ms given the
  // target latency for requests that the downstream components will be using
  long calc_req_timeout_from_latency(int latency_us);
};
#endif<|MERGE_RESOLUTION|>--- conflicted
+++ resolved
@@ -51,11 +51,8 @@
 public:
   HttpConnectionPool(LoadMonitor* load_monitor,
                      SNMP::IPCountTable* stat_table,
-<<<<<<< HEAD
+                     bool remote_connection = false,
                      long timeout_ms = -1);
-=======
-                     bool remote_connection = false);
->>>>>>> 89266c37
 
   ~HttpConnectionPool()
   {
