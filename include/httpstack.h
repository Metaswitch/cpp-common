/**
 * @file httpstack.h class definitition wrapping HTTP stack
 *
 * Project Clearwater - IMS in the Cloud
 * Copyright (C) 2013  Metaswitch Networks Ltd
 *
 * This program is free software: you can redistribute it and/or modify it
 * under the terms of the GNU General Public License as published by the
 * Free Software Foundation, either version 3 of the License, or (at your
 * option) any later version, along with the "Special Exception" for use of
 * the program along with SSL, set forth below. This program is distributed
 * in the hope that it will be useful, but WITHOUT ANY WARRANTY;
 * without even the implied warranty of MERCHANTABILITY or FITNESS FOR
 * A PARTICULAR PURPOSE.  See the GNU General Public License for more
 * details. You should have received a copy of the GNU General Public
 * License along with this program.  If not, see
 * <http://www.gnu.org/licenses/>.
 *
 * The author can be reached by email at clearwater@metaswitch.com or by
 * post at Metaswitch Networks Ltd, 100 Church St, Enfield EN2 6BQ, UK
 *
 * Special Exception
 * Metaswitch Networks Ltd  grants you permission to copy, modify,
 * propagate, and distribute a work formed by combining OpenSSL with The
 * Software, or a work derivative of such a combination, even if such
 * copying, modification, propagation, or distribution would otherwise
 * violate the terms of the GPL. You must comply with the GPL in all
 * respects for all of the code used other than OpenSSL.
 * "OpenSSL" means OpenSSL toolkit software distributed by the OpenSSL
 * Project and licensed under the OpenSSL Licenses, or a work based on such
 * software and licensed under the OpenSSL Licenses.
 * "OpenSSL Licenses" means the OpenSSL License and Original SSLeay License
 * under which the OpenSSL Project distributes the OpenSSL toolkit software,
 * as those licenses appear in the file LICENSE-OPENSSL.
 */

#ifndef HTTP_H__
#define HTTP_H__

#include <pthread.h>
#include <string>

#include <evhtp.h>

#include "utils.h"
#include "accesslogger.h"
#include "load_monitor.h"
#include "sas.h"
#include "sasevent.h"

class HttpStack
{
public:
  class Exception
  {
  public:
    inline Exception(const char* func, int rc) : _func(func), _rc(rc) {};
    const char* _func;
    const int _rc;
  };

  class Request
  {
  public:
    Request(HttpStack* stack, evhtp_request_t* req) :
    _method(htp_method_UNKNOWN), _body_set(false), _stack(stack), _req(req), stopwatch()
    {
      stopwatch.start();
    }
    virtual ~Request() {};

    inline std::string path()
    {
      return url_unescape(std::string(_req->uri->path->path));
    }

    inline std::string full_path()
    {
      return url_unescape(std::string(_req->uri->path->full));
    }

    inline std::string file()
    {
      return url_unescape(std::string((_req->uri->path->file != NULL) ?
                                        _req->uri->path->file : ""));
    }

    inline std::string param(const std::string& name)
    {
      const char* param = evhtp_kv_find(_req->uri->query, name.c_str());
      return url_unescape(std::string(param != NULL ? param : ""));
    }

    inline std::string header(const std::string& name)
    {
      const char* val = evhtp_header_find(_req->headers_in, name.c_str());
      return std::string((val != NULL ? val : ""));
    }

    void add_content(const std::string& content)
    {
      evbuffer_add(_req->buffer_out, content.c_str(), content.length());
    }

    htp_method method()
    {
      if (_method == htp_method_UNKNOWN)
      {
        _method = evhtp_request_get_method(_req);
      };
      return _method;
    }

    std::string body();

    void send_reply(int rc, SAS::TrailId trail);
    inline evhtp_request_t* req() { return _req; }

    void record_penalty() { _stack->record_penalty(); }


    /// Get the latency of the request.
    ///
    /// @param latency_us The latency of the request in microseconds.  Only
    /// valid if the fucntion returns true.
    ///
    /// @return Whether the latency has been successfully obtained.
    bool get_latency(unsigned long& latency_us);

<<<<<<< HEAD
    void set_sas_log_level(SASEvent::HttpLogLevel level) { _sas_log_level = level; }
    SASEvent::HttpLogLevel get_sas_log_level() { return _sas_log_level; }
=======
  protected:
    htp_method _method;
    std::string _body;
    bool _body_set;
>>>>>>> 76eb0cde

  private:
    HttpStack* _stack;
    evhtp_request_t* _req;
    Utils::StopWatch stopwatch;
    SASEvent::HttpLogLevel _sas_log_level;

    std::string url_unescape(const std::string& s)
    {
      std::string r;
      r.reserve(2*s.length());
      char a, b;
      for (size_t ii = 0; ii < s.length(); ++ii)
      {
        if ((s[ii] == '%') && ((a = s[ii+1]) & (b = s[ii+2])) && (isxdigit(a) && isxdigit(b)))
        {
          if (a >= 'a') a -= 'a'-'A';
          if (a >= 'A') a -= ('A' - 10);
          else a -= '0';
          if (b >= 'a') b -= 'a'-'A';
          if (b >= 'A') b -= ('A' - 10);
          else b -= '0';
          r.push_back(16*a+b);
          ii+=2;
        }
        else
        {
          r.push_back(s[ii]);
        }
      }
      return r;
    }
  };

  class Handler
  {
  public:
    inline Handler(Request& req) : _req(req) {}
    virtual ~Handler() {}

    virtual void run() = 0;

    /// Send an HTTP reply. Calls through to Request::Send_reply, picking up
    /// the trail ID from the handler.
    ///
    /// @param status_code the HTTP status code to use on the reply.
    void send_http_reply(int status_code) { _req.send_reply(status_code, trail()); }

    inline void set_trail(SAS::TrailId trail) { _trail = trail; }
    inline SAS::TrailId trail() { return _trail; }

  protected:
    void record_penalty() { _req.record_penalty(); }

<<<<<<< HEAD
    Request& _req;
    SAS::TrailId _trail;
=======
    Request _req;
>>>>>>> 76eb0cde
  };

  class BaseHandlerFactory
  {
  public:
    BaseHandlerFactory() {}
    virtual Handler* create(Request& req) = 0;
    virtual SASEvent::HttpLogLevel sas_log_level(Request& req)
    {
      return SASEvent::HttpLogLevel::PROTOCOL;
    }
  };

  template <class H>
  class HandlerFactory : public BaseHandlerFactory
  {
  public:
    HandlerFactory() : BaseHandlerFactory() {}
    Handler* create(Request& req) { return new H(req); }

    /// Return the level to log the HTTP transaction at for a given request.
    /// This default implementation logs everything at protocol level (60).
    virtual SASEvent::HttpLogLevel sas_log_level(Request& req)
    {
      return SASEvent::HttpLogLevel::PROTOCOL;
    }
  };

  template <class H, class C>
  class ConfiguredHandlerFactory : public BaseHandlerFactory
  {
  public:
    ConfiguredHandlerFactory(const C* cfg) : BaseHandlerFactory(), _cfg(cfg) {}
    Handler* create(Request& req) { return new H(req, _cfg); }
  private:
    const C* _cfg;
  };

  class StatsInterface
  {
  public:
    virtual void update_http_latency_us(unsigned long latency_us) = 0;
    virtual void incr_http_incoming_requests() = 0;
    virtual void incr_http_rejected_overload() = 0;
  };

  static inline HttpStack* get_instance() {return INSTANCE;};
  virtual void initialize();
  virtual void configure(const std::string& bind_address,
                         unsigned short port,
                         int num_threads,
                         AccessLogger* access_logger = NULL,
                         StatsInterface* stats = NULL,
                         LoadMonitor* load_monitor = NULL);
  virtual void register_handler(char* path, BaseHandlerFactory* factory);
  virtual void start(evhtp_thread_init_cb init_cb = NULL);
  virtual void stop();
  virtual void wait_stopped();
  virtual void send_reply(Request& req, int rc, SAS::TrailId trail);
  virtual void record_penalty();

  void log(const std::string uri, int rc)
  {
    if (_access_logger)
    {
      _access_logger->log(uri, rc);
    }
  };

private:
  static HttpStack* INSTANCE;
  static HttpStack DEFAULT_INSTANCE;

  HttpStack();
  virtual ~HttpStack() {}
  static void handler_callback_fn(evhtp_request_t* req, void* handler_factory);
  static void* event_base_thread_fn(void* http_stack_ptr);
  void handler_callback(evhtp_request_t* req,
                        BaseHandlerFactory* handler_factory);
  void event_base_thread_fn();
  void sas_log_rx_http_req(SAS::TrailId trail,
                           Request& req,
                           BaseHandlerFactory* handler_factory,
                           uint32_t instance_id);
  void sas_log_tx_http_rsp(SAS::TrailId trail,
                           HttpStack::Request& req,
                           int rc,
                           uint32_t instance_id);
  void sas_log_overload(SAS::TrailId trail,
                        HttpStack::Request& req,
                        int rc,
                        uint32_t instance_id);
  // Don't implement the following, to avoid copies of this instance.
  HttpStack(HttpStack const&);
  void operator=(HttpStack const&);

  std::string _bind_address;
  unsigned short _bind_port;
  int _num_threads;

  AccessLogger* _access_logger;
  StatsInterface* _stats;
  LoadMonitor* _load_monitor;

  evbase_t* _evbase;
  evhtp_t* _evhtp;
  pthread_t _event_base_thread;

  static bool _ev_using_pthreads;
};

#endif<|MERGE_RESOLUTION|>--- conflicted
+++ resolved
@@ -127,15 +127,13 @@
     /// @return Whether the latency has been successfully obtained.
     bool get_latency(unsigned long& latency_us);
 
-<<<<<<< HEAD
     void set_sas_log_level(SASEvent::HttpLogLevel level) { _sas_log_level = level; }
     SASEvent::HttpLogLevel get_sas_log_level() { return _sas_log_level; }
-=======
+
   protected:
     htp_method _method;
     std::string _body;
     bool _body_set;
->>>>>>> 76eb0cde
 
   private:
     HttpStack* _stack;
@@ -190,12 +188,8 @@
   protected:
     void record_penalty() { _req.record_penalty(); }
 
-<<<<<<< HEAD
-    Request& _req;
     SAS::TrailId _trail;
-=======
     Request _req;
->>>>>>> 76eb0cde
   };
 
   class BaseHandlerFactory
