/**
 * @file memcachedstore.h Declarations for MemcachedStore class.
 *
 * Project Clearwater - IMS in the Cloud
 * Copyright (C) 2013  Metaswitch Networks Ltd
 *
 * This program is free software: you can redistribute it and/or modify it
 * under the terms of the GNU General Public License as published by the
 * Free Software Foundation, either version 3 of the License, or (at your
 * option) any later version, along with the "Special Exception" for use of
 * the program along with SSL, set forth below. This program is distributed
 * in the hope that it will be useful, but WITHOUT ANY WARRANTY;
 * without even the implied warranty of MERCHANTABILITY or FITNESS FOR
 * A PARTICULAR PURPOSE.  See the GNU General Public License for more
 * details. You should have received a copy of the GNU General Public
 * License along with this program.  If not, see
 * <http://www.gnu.org/licenses/>.
 *
 * The author can be reached by email at clearwater@metaswitch.com or by
 * post at Metaswitch Networks Ltd, 100 Church St, Enfield EN2 6BQ, UK
 *
 * Special Exception
 * Metaswitch Networks Ltd  grants you permission to copy, modify,
 * propagate, and distribute a work formed by combining OpenSSL with The
 * Software, or a work derivative of such a combination, even if such
 * copying, modification, propagation, or distribution would otherwise
 * violate the terms of the GPL. You must comply with the GPL in all
 * respects for all of the code used other than OpenSSL.
 * "OpenSSL" means OpenSSL toolkit software distributed by the OpenSSL
 * Project and licensed under the OpenSSL Licenses, or a work based on such
 * software and licensed under the OpenSSL Licenses.
 * "OpenSSL Licenses" means the OpenSSL License and Original SSLeay License
 * under which the OpenSSL Project distributes the OpenSSL toolkit software,
 * as those licenses appear in the file LICENSE-OPENSSL.
 */


#ifndef MEMCACHEDSTORE_H__
#define MEMCACHEDSTORE_H__

#include <pthread.h>

#include <sstream>
#include <vector>

extern "C" {
#include <libmemcached/memcached.h>
#include <libmemcached/util.h>
}

#include "store.h"
#include "memcachedstoreview.h"
#include "updater.h"
#include "sas.h"
#include "sasevent.h"
#include "communicationmonitor.h"

/// @class MemcachedStore
///
/// A memcached-based implementation of the Store class.
class MemcachedStore : public Store
{
public:
  MemcachedStore(bool binary,
                 const std::string& config_file,
                 CommunicationMonitor* comm_monitor = NULL,
                 Alarm* vbucket_alarm = NULL);

  ~MemcachedStore();

  /// Flags that the store should use a new view of the memcached cluster to
  /// distribute data.  Note that this is public because it is called from
  /// the MemcachedStoreUpdater class and from UT classes.
  void new_view(const std::vector<std::string>& servers,
                const std::vector<std::string>& new_servers);

  bool has_servers() { return (_servers.size() > 0); };

  void set_max_connect_latency(unsigned int ms);

  /// Gets the data for the specified table and key.
  Store::Status get_data(const std::string& table,
                         const std::string& key,
                         std::string& data,
                         uint64_t& cas,
                         SAS::TrailId trail = 0);

  /// Sets the data for the specified table and key.
  Store::Status set_data(const std::string& table,
                         const std::string& key,
                         const std::string& data,
                         uint64_t cas,
                         int expiry,
                         SAS::TrailId trail = 0);

  /// Deletes the data for the specified table and key.
  Store::Status delete_data(const std::string& table,
                            const std::string& key,
                            SAS::TrailId trail = 0);


  /// Updates the cluster settings
  void update_view();

private:
  // A copy of this structure is maintained for each worker thread, as
  // thread local data.
  typedef struct connection
  {
    // Indicates the view number being used by this thread.  When the view
    // changes the global view number is updated and each thread switches to
    // the new view by establishing new memcached_st's.
    uint64_t view_number;

    // Contains the memcached_st's for each server.
    std::map<std::string, memcached_st*> st;

    // Contains the set of read and write replicas for each vbucket.
    std::vector<std::vector<memcached_st*> > write_replicas;
    std::vector<std::vector<memcached_st*> > read_replicas;

  } connection;

  std::string _config_file;

  /// Returns the vbucket for a specified key.
  int vbucket_for_key(const std::string& key);

  /// Gets the set of connections to use for a read or write operation.
  typedef enum {READ, WRITE} Op;
  const std::vector<memcached_st*>& get_replicas(const std::string& key, Op operation);
  const std::vector<memcached_st*>& get_replicas(int vbucket, Op operation);

  /// Used to set the communication state for a vbucket after a get/set. 
  typedef enum {OK, FAILED} CommState;
  void update_vbucket_comm_state(int vbucket, CommState state);

  // Called by the thread-local-storage clean-up functions when a thread ends.
  static void cleanup_connection(void* p);

  // Stores a pointer to an updater object
  Updater<void, MemcachedStore>* _updater;

  // Used to store a connection structure for each worker thread.
  pthread_key_t _thread_local;

  // Stores the number of replicas configured for the store (one means the
  // data is stored on one server, two means it is stored on two servers etc.).
  const int _replicas;

  // Stores the number of vbuckets being used.  This currently doesn't change,
  // but in future we may choose to increase it when the cluster gets
  // sufficiently large.  Note that it _must_ be a power of two.
  const int _vbuckets;

  // The options string used to create appropriate memcached_st's for the
  // current view.
  std::string _options;

  // The current global view number.  Note that this is not protected by the
  // _view_lock.
  uint64_t _view_number;

  // The lock used to protect the view parameters below (_servers,
  // _read_replicas and _write_replicas).
  pthread_rwlock_t _view_lock;

  // The list of servers in this view.
  std::vector<std::string> _servers;

<<<<<<< HEAD
  // The time to wait before timing out a connection to memcached.
  // (This is only used during normal running - at start-of-day we use
  // a fixed 10ms time, to start up as quickly as possible).
  unsigned int _max_connect_latency_ms;
  
  // The set of read and write replicas for each vbucket.  The integers in
  // each vector index into the list of servers.
  std::vector<std::vector<int> > _read_replicas;
  std::vector<std::vector<int> > _write_replicas;
=======
  // The set of read and write replicas for each vbucket.
  std::vector<std::vector<std::string> > _read_replicas;
  std::vector<std::vector<std::string> > _write_replicas;
>>>>>>> 284634c6

  // The maximum expiration delta that memcached expects.  Any expiration
  // value larger than this is assumed to be an absolute rather than relative
  // value.  This matches the REALTIME_MAXDELTA constant defined by memcached.
  static const int MEMCACHED_EXPIRATION_MAXDELTA = 60 * 60 * 24 * 30;
  
  // Helper used to track replica communication state, and issue/clear alarms
  // based upon recent activity.
  CommunicationMonitor* _comm_monitor;

  // State of last communication with replica(s) for a given vbucket, indexed
  // by vbucket.
  std::vector<CommState> _vbucket_comm_state;

  // Number of vbuckets for which the previous get/set failed to contact any
  // replicas (i.e. count of FAILED entries in _vbucket_comm_state).
  unsigned int _vbucket_comm_fail_count;

  // Lock to synchronize access to vbucket comm state accross worker threads.
  pthread_mutex_t _vbucket_comm_lock;

  // Alarms to be used for reporting vbucket inaccessible conditions.
  Alarm* _vbucket_alarm;
};

#endif<|MERGE_RESOLUTION|>--- conflicted
+++ resolved
@@ -168,21 +168,14 @@
   // The list of servers in this view.
   std::vector<std::string> _servers;
 
-<<<<<<< HEAD
   // The time to wait before timing out a connection to memcached.
   // (This is only used during normal running - at start-of-day we use
   // a fixed 10ms time, to start up as quickly as possible).
   unsigned int _max_connect_latency_ms;
   
-  // The set of read and write replicas for each vbucket.  The integers in
-  // each vector index into the list of servers.
-  std::vector<std::vector<int> > _read_replicas;
-  std::vector<std::vector<int> > _write_replicas;
-=======
   // The set of read and write replicas for each vbucket.
   std::vector<std::vector<std::string> > _read_replicas;
   std::vector<std::vector<std::string> > _write_replicas;
->>>>>>> 284634c6
 
   // The maximum expiration delta that memcached expects.  Any expiration
   // value larger than this is assumed to be an absolute rather than relative
