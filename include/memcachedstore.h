--- conflicted
+++ resolved
@@ -134,12 +134,10 @@
 
   } connection;
 
-<<<<<<< HEAD
+  // Whether this store is using the binary protocol (required for vbucket
+  // support).
   bool _binary;
-  std::string _config_file;
-
-=======
->>>>>>> 1e785b36
+
   /// Returns the vbucket for a specified key.
   int vbucket_for_key(const std::string& key);
 
