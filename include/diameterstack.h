/**
 * @file diameterstack.h class definition wrapping a Diameter stack
 *
 * Project Clearwater - IMS in the Cloud
 * Copyright (C) 2013  Metaswitch Networks Ltd
 *
 * This program is free software: you can redistribute it and/or modify it
 * under the terms of the GNU General Public License as published by the
 * Free Software Foundation, either version 3 of the License, or (at your
 * option) any later version, along with the "Special Exception" for use of
 * the program along with SSL, set forth below. This program is distributed
 * in the hope that it will be useful, but WITHOUT ANY WARRANTY;
 * without even the implied warranty of MERCHANTABILITY or FITNESS FOR
 * A PARTICULAR PURPOSE.  See the GNU General Public License for more
 * details. You should have received a copy of the GNU General Public
 * License along with this program.  If not, see
 * <http://www.gnu.org/licenses/>.
 *
 * The author can be reached by email at clearwater@metaswitch.com or by
 * post at Metaswitch Networks Ltd, 100 Church St, Enfield EN2 6BQ, UK
 *
 * Special Exception
 * Metaswitch Networks Ltd  grants you permission to copy, modify,
 * propagate, and distribute a work formed by combining OpenSSL with The
 * Software, or a work derivative of such a combination, even if such
 * copying, modification, propagation, or distribution would otherwise
 * violate the terms of the GPL. You must comply with the GPL in all
 * respects for all of the code used other than OpenSSL.
 * "OpenSSL" means OpenSSL toolkit software distributed by the OpenSSL
 * Project and licensed under the OpenSSL Licenses, or a work based on such
 * software and licensed under the OpenSSL Licenses.
 * "OpenSSL Licenses" means the OpenSSL License and Original SSLeay License
 * under which the OpenSSL Project distributes the OpenSSL toolkit software,
 * as those licenses appear in the file LICENSE-OPENSSL.
 */

#ifndef DIAMETER_H__
#define DIAMETER_H__

#include <string>

#include <freeDiameter/freeDiameter-host.h>
#include <freeDiameter/libfdcore.h>
#include <freeDiameter/libfdproto.h>
#include <rapidjson/document.h>

#include "utils.h"
#include "sas.h"

namespace Diameter
{
class Stack;
class Transaction;
class AVP;
class Message;

class Dictionary
{
public:
  class Object
  {
  public:
    inline Object(struct dict_object* dict) : _dict(dict) {};
    inline struct dict_object* dict() const {return _dict;}

  private:
    struct dict_object *_dict;
  };

  class Vendor : public Object
  {
  public:
    inline Vendor(const std::string vendor) : Object(find(vendor)) {};
    static struct dict_object* find(const std::string vendor);
  };

  class Application : public Object
  {
  public:
    inline Application(const std::string application) : Object(find(application)) {};
    static struct dict_object* find(const std::string application);
  };

  class Message : public Object
  {
  public:
    inline Message(const std::string message) : Object(find(message)) {};
    static struct dict_object* find(const std::string message);
  };

  class AVP : public Object
  {
  public:
    inline AVP(const std::string avp) : Object(find(avp))
    {
      fd_dict_getval(dict(), &_avp_data);
    };
    inline AVP(const std::string vendor,
               const std::string avp) : Object(find(vendor, avp))
    {
      fd_dict_getval(dict(), &_avp_data);
    };
    inline AVP(const std::vector<std::string>& vendors,
               const std::string avp) : Object(find(vendors, avp))
    {
      fd_dict_getval(dict(), &_avp_data);
    };
    static struct dict_object* find(const std::string avp);
    static struct dict_object* find(const std::string vendor, const std::string avp);
    static struct dict_object* find(const std::vector<std::string>& vendor, const std::string avp);

    inline enum dict_avp_basetype base_type() const { return _avp_data.avp_basetype; };

  private:
    struct dict_avp_data _avp_data;
  };

  Dictionary();
  const AVP SESSION_ID;
  const AVP VENDOR_SPECIFIC_APPLICATION_ID;
  const AVP VENDOR_ID;
  const AVP AUTH_SESSION_STATE;
  const AVP ORIGIN_REALM;
  const AVP ORIGIN_HOST;
  const AVP DESTINATION_REALM;
  const AVP DESTINATION_HOST;
  const AVP USER_NAME;
  const AVP RESULT_CODE;
  const AVP DIGEST_HA1;
  const AVP DIGEST_REALM;
  const AVP DIGEST_QOP;
  const AVP EXPERIMENTAL_RESULT;
  const AVP EXPERIMENTAL_RESULT_CODE;
  const AVP ACCT_INTERIM_INTERVAL;
};

class Transaction
{
public:
  Transaction(Dictionary* dict, SAS::TrailId);
  virtual ~Transaction();

  virtual void on_response(Message& rsp) = 0;
  virtual void on_timeout() = 0;

  // Methods to start and stop the duration stopwatch.  Should only be called by
  // the diameter stack.
  void start_timer() { _stopwatch.start(); }
  void stop_timer() { _stopwatch.stop(); }

  /// Get the duration of the transaction in microseconds.
  ///
  /// @param duration_us The duration. Only valid if the function returns true.
  /// @return whether the duration was obtained successfully.
  bool get_duration(unsigned long& duration_us)
  {
    return _stopwatch.read(duration_us);
  }

  static void on_response(void* data, struct msg** rsp);
  static void on_timeout(void* data, DiamId_t to, size_t to_len, struct msg** req);

  SAS::TrailId trail() { return _trail; }

protected:
  Dictionary* _dict;
  Utils::StopWatch _stopwatch;
  SAS::TrailId _trail;
};

class AVP
{
public:
  class iterator;

  inline AVP(const Dictionary::AVP& type)
  {
    fd_msg_avp_new(type.dict(), 0, &_avp);
  }

  inline AVP(struct avp* avp) : _avp(avp) {}
  inline AVP(AVP const& avp) : _avp(avp.avp()) {}
  inline AVP& operator=(AVP const& avp) {_avp = avp.avp(); return *this;}
  inline struct avp* avp() const {return _avp;}

  inline iterator begin() const;
  inline iterator begin(const Dictionary::AVP& type) const;
  inline iterator end() const;

  inline std::string val_str() const
  {
    struct avp_hdr* hdr = avp_hdr();
    return std::string((char*)hdr->avp_value->os.data, hdr->avp_value->os.len);
  }
  inline const uint8_t* val_os(size_t& len) const
  {
    struct avp_hdr* hdr = avp_hdr();
    len = hdr->avp_value->os.len;
    return hdr->avp_value->os.data;
  }
  inline int32_t val_i32() const {return avp_hdr()->avp_value->i32;}
  inline int32_t val_i64() const {return avp_hdr()->avp_value->i64;}
  inline int32_t val_u32() const {return avp_hdr()->avp_value->u32;}
  inline int32_t val_u64() const {return avp_hdr()->avp_value->u64;}

  inline AVP& val_str(std::string str)
  {
    return val_os((uint8_t*)str.c_str(), str.length());
  }
  inline AVP& val_os(uint8_t* data, size_t len)
  {
    union avp_value val;
    val.os.data = data;
    val.os.len = len;
    fd_msg_avp_setvalue(_avp, &val);
    return *this;
  }
  inline AVP& val_i32(int32_t i32)
  {
    fd_msg_avp_value_encode(&i32, _avp);
    return *this;
  }
  inline AVP& val_i64(int64_t i64)
  {
    fd_msg_avp_value_encode(&i64, _avp);
    return *this;
  }
  inline AVP& val_u32(uint32_t u32)
  {
    fd_msg_avp_value_encode(&u32, _avp);
    return *this;
  }
  inline AVP& val_u64(uint64_t u64)
  {
    fd_msg_avp_value_encode(&u64, _avp);
    return *this;
  }

  // Populate this AVP from a JSON object
  AVP& val_json(const std::vector<std::string>& vendors,
                const Diameter::Dictionary::AVP& dict,
                const rapidjson::Value& contents);

  inline AVP& add(AVP& avp)
  {
    fd_msg_avp_add(_avp, MSG_BRW_LAST_CHILD, avp.avp());
    return *this;
  }

private:
  struct avp* _avp;

  inline struct avp_hdr* avp_hdr() const
  {
    struct avp_hdr* hdr;
    fd_msg_avp_hdr(_avp, &hdr);
    return hdr;
  }
};

class Message
{
public:
  inline Message(const Dictionary* dict, const Dictionary::Message& type, Stack* stack) : _dict(dict), _stack(stack), _free_on_delete(true), _master_msg(this)
  {
    fd_msg_new(type.dict(), MSGFL_ALLOC_ETEID, &_fd_msg);
  }
  inline Message(Dictionary* dict, struct msg* msg, Stack* stack) : _dict(dict), _fd_msg(msg), _stack(stack),  _free_on_delete(true), _master_msg(this) {};
  inline Message(const Message& msg) : _dict(msg._dict), _fd_msg(msg._fd_msg), _stack(msg._stack),  _free_on_delete(false), _master_msg(msg._master_msg) {};
  virtual ~Message();
  inline const Dictionary* dict() const {return _dict;}
  inline struct msg* fd_msg() const {return _fd_msg;}
  inline uint32_t command_code() const {return msg_hdr()->msg_code;}
  inline void build_response(Message &msg)
  {
    // When we construct an answer from a request, freeDiameter associates
    // the request with the new answer, so we only need to keep track of the
    // answer.
    msg.revoke_ownership();

    // _msg will point to the answer once this function is done.
    fd_msg_new_answer_from_req(fd_g_config->cnf_dict, &_fd_msg, 0);
    claim_ownership();
  }
  inline Message& add_new_session_id()
  {
    fd_msg_new_session(_fd_msg, NULL, 0);
    return *this;
  }
  inline Message& add_vendor_spec_app_id()
  {
    Diameter::AVP vendor_specific_application_id(dict()->VENDOR_SPECIFIC_APPLICATION_ID);
    vendor_specific_application_id.add(Diameter::AVP(dict()->VENDOR_ID).val_i32(10415));
    add(vendor_specific_application_id);
    return *this;
  }
  inline Message& add_origin()
  {
    fd_msg_add_origin(_fd_msg, 0);
    return *this;
  }
  inline Message& set_result_code(const std::string result_code)
  {
    // Remove const from result_code. This is safe because freeDiameter doesn't change
    // result_code, although it is complicated to change the fd_msg_rescode_set function
    // to accept a const argument.
    fd_msg_rescode_set(_fd_msg, const_cast<char*>(result_code.c_str()), NULL, NULL, 1);
    return *this;
  }
  inline Message& add(AVP& avp)
  {
    fd_msg_avp_add(_fd_msg, MSG_BRW_LAST_CHILD, avp.avp());
    return *this;
  }
  bool get_str_from_avp(const Dictionary::AVP& type, std::string& str) const;
  bool get_i32_from_avp(const Dictionary::AVP& type, int32_t& i32) const;
  inline bool result_code(int32_t& i32)
  {
    return get_i32_from_avp(dict()->RESULT_CODE, i32);
  }
  int32_t experimental_result_code() const;
  int32_t vendor_id() const;
  inline std::string impi() const
  {
    std::string str;
    get_str_from_avp(dict()->USER_NAME, str);
    return str;
  }
  inline int32_t auth_session_state() const
  {
    int32_t i32;
    get_i32_from_avp(dict()->AUTH_SESSION_STATE, i32);
    return i32;
  }

  inline bool get_origin_host(std::string& str) { return get_str_from_avp(_dict->ORIGIN_HOST, str); }
  inline bool get_origin_realm(std::string& str) { return get_str_from_avp(_dict->ORIGIN_REALM, str); }
  inline bool get_destination_host(std::string& str) { return get_str_from_avp(_dict->DESTINATION_HOST, str); }
  inline bool get_destination_realm(std::string& str) { return get_str_from_avp(_dict->DESTINATION_REALM, str); }
  inline bool get_content(std::string& content)
  {
    uint8_t *buf = NULL;
    size_t len;
    bool rc;

    if(fd_msg_bufferize(_fd_msg, &buf, &len) == 0)
    {
      content.assign((char*)buf, len);
      rc = true;
    }
    else
    {
      rc = false;
    }

    free(buf); buf = NULL;
    return rc;
  }
  inline bool is_request() { return bool(msg_hdr()->msg_flags & CMD_FLAG_REQUEST); }

  inline AVP::iterator begin() const;
  inline AVP::iterator begin(const Dictionary::AVP& type) const;
  inline AVP::iterator end() const;
  virtual void send(SAS::TrailId trail);
  virtual void send(Transaction* tsx);
  virtual void send(Transaction* tsx, unsigned int timeout_ms);
  void operator=(Message const&);

  void sas_log_rx(SAS::TrailId trail, uint32_t instance_id);
  void sas_log_tx(SAS::TrailId trail, uint32_t instance_id);
  void sas_log_timeout(SAS::TrailId trail, uint32_t instance_id);

private:
  const Dictionary* _dict;
  struct msg* _fd_msg;
  Stack* _stack;
  bool _free_on_delete;
  Message* _master_msg;

  inline void revoke_ownership()
  {
    _master_msg->_free_on_delete = false;
  }

  inline void claim_ownership()
  {
    _free_on_delete = true;
    _master_msg = this;
  }

  inline struct msg_hdr* msg_hdr() const
  {
    struct msg_hdr* hdr;
    fd_msg_hdr(_fd_msg, &hdr);
    return hdr;
  }
};

class AVP::iterator
{
public:
  inline iterator(const AVP& parent_avp) : _avp(find_first_child(parent_avp.avp())) {memset(&_filter_avp_data, 0, sizeof(_filter_avp_data));}
  inline iterator(const AVP& parent_avp, const Dictionary::AVP& child_type) : _filter_avp_data(get_avp_data(child_type.dict())), _avp(find_first_child(parent_avp.avp(), _filter_avp_data)) {}
  inline iterator(const Message& parent_msg) : _avp(find_first_child(parent_msg.fd_msg())) {memset(&_filter_avp_data, 0, sizeof(_filter_avp_data));}
  inline iterator(const Message& parent_msg, const Dictionary::AVP& child_type) : _filter_avp_data(get_avp_data(child_type.dict())), _avp(find_first_child(parent_msg.fd_msg(), _filter_avp_data)) {}
  inline iterator(struct avp* avp) : _avp(avp) {memset(&_filter_avp_data, 0, sizeof(_filter_avp_data));};
  inline ~iterator() {};

  inline iterator& operator=(const iterator& other)
  {
    _avp = other._avp;
    _filter_avp_data = other._filter_avp_data;
    return *this;
  }
  inline bool operator==(const iterator& other) const {return (_avp.avp() == other._avp.avp());}
  inline bool operator!=(const iterator& other) const {return (_avp.avp() != other._avp.avp());}

  iterator& operator++()
  {
    if (_avp.avp() != NULL)
    {
      _avp = AVP(find_next(_avp.avp(), _filter_avp_data));
    }
    return *this;
  }
  inline iterator operator++(int)
  {
    iterator old(*this);
    ++(*this);
    return old;
  }

  inline AVP& operator*() {return _avp;}
  inline AVP* operator->() {return &_avp;}

private:
  inline static dict_avp_data get_avp_data(struct dict_object* dict)
  {
    struct dict_avp_data avp_data;
    fd_dict_getval(dict, &avp_data);
    return avp_data;
  }
  inline static struct avp* find_first_child(msg_or_avp* parent)
  {
    msg_or_avp* first_child = NULL;
    fd_msg_browse_internal(parent, MSG_BRW_FIRST_CHILD, &first_child, NULL);
    return (struct avp*)first_child;
  }
  static struct avp* find_first_child(msg_or_avp* parent, struct dict_avp_data& avp_data)
  {
    struct avp* avp = find_first_child(parent);
    if (avp != NULL)
    {
      struct avp_hdr* hdr;
      fd_msg_avp_hdr(avp, &hdr);
      if (!(((avp_data.avp_code == 0) && (avp_data.avp_vendor == 0)) ||
           ((hdr->avp_code == avp_data.avp_code) && (hdr->avp_vendor == avp_data.avp_vendor))))
      {
        avp = find_next(avp, avp_data);
      }
    }
    return avp;
  }
  inline static struct avp* find_next(struct avp* avp, struct dict_avp_data& avp_data)
  {
    fd_msg_browse_internal(avp, MSG_BRW_NEXT, (msg_or_avp**)&avp, NULL);
    if ((avp_data.avp_code != 0) || (avp_data.avp_vendor != 0))
    {
       while (avp != NULL)
      {
        struct avp_hdr* hdr;
        fd_msg_avp_hdr(avp, &hdr);
        if ((hdr->avp_code == avp_data.avp_code) && (hdr->avp_vendor == avp_data.avp_vendor))
        {
          break;
        }
        fd_msg_browse_internal(avp, MSG_BRW_NEXT, (msg_or_avp**)&avp, NULL);
      }
    }
    return avp;
  }

  struct dict_avp_data _filter_avp_data;
  AVP _avp;
};

class Stack
{
public:
  class Exception
  {
  public:
    inline Exception(const char* func, int rc) : _func(func), _rc(rc) {};
    const char* _func;
    const int _rc;
  };

  class Handler
  {
  public:
<<<<<<< HEAD
    inline Handler(Diameter::Message& msg) : _msg(msg), _trail(0) {}
=======
    inline Handler(Dictionary* dict, struct msg** fd_msg) : _msg(dict, *fd_msg, Stack::get_instance()) {}
>>>>>>> 76eb0cde
    virtual ~Handler() {}

    virtual void run() = 0;

    void set_trail(SAS::TrailId trail) { _trail = trail; }
    SAS::TrailId trail() { return _trail; }

  protected:
    Diameter::Message _msg;
    SAS::TrailId _trail;
  };

  class BaseHandlerFactory
  {
  public:
    BaseHandlerFactory(Dictionary *dict) : _dict(dict) {}
    virtual Handler* create(Dictionary* dict, struct msg** fd_msg) = 0;
    Dictionary* _dict;
  };

  template <class H>
    class HandlerFactory : public BaseHandlerFactory
  {
  public:
    HandlerFactory(Dictionary* dict) : BaseHandlerFactory(dict) {};
    Handler* create(Diameter::Message& msg) { return new H(msg); }
  };

  template <class H, class C>
    class ConfiguredHandlerFactory : public BaseHandlerFactory
  {
  public:
    ConfiguredHandlerFactory(Dictionary* dict, const C* cfg) : BaseHandlerFactory(dict), _cfg(cfg) {}
    Handler* create(Dictionary* dict, struct msg** fd_msg) { return new H(dict, fd_msg, _cfg); }
  private:
    const C* _cfg;
  };

  static inline Stack* get_instance() {return INSTANCE;};
  virtual void initialize();
  virtual void configure(std::string filename);
  virtual void advertize_application(const Dictionary::Application& app);
  virtual void advertize_application(const Dictionary::Vendor& vendor, const Dictionary::Application& app);
  virtual void register_handler(const Dictionary::Application& app, const Dictionary::Message& msg, BaseHandlerFactory* factory);
  virtual void register_fallback_handler(const Dictionary::Application& app);
  virtual void start();
  virtual void stop();
  virtual void wait_stopped();

  virtual void send(struct msg* fd_msg);
  virtual void send(struct msg* fd_msg, Transaction* tsx);
  virtual void send(struct msg* fd_msg, Transaction* tsx, unsigned int timeout_ms);

private:
  static Stack* INSTANCE;
  static Stack DEFAULT_INSTANCE;

  Stack();
  virtual ~Stack();
  static int handler_callback_fn(struct msg** req, struct avp* avp, struct session* sess, void* handler_factory, enum disp_action* act);
  static int fallback_handler_callback_fn(struct msg** msg, struct avp* avp, struct session* sess, void* opaque, enum disp_action* act);

  // Don't implement the following, to avoid copies of this instance.
  Stack(Stack const&);
  void operator=(Stack const&);

  static void logger(int fd_log_level, const char* fmt, va_list args);

  bool _initialized;
  struct disp_hdl* _callback_handler; /* Handler for requests callback */
  struct disp_hdl* _callback_fallback_handler; /* Handler for unexpected messages callback */
};

AVP::iterator AVP::begin() const {return AVP::iterator(*this);}
AVP::iterator AVP::begin(const Dictionary::AVP& type) const {return AVP::iterator(*this, type);}
AVP::iterator AVP::end() const {return AVP::iterator(NULL);}

AVP::iterator Message::begin() const {return AVP::iterator(*this);}
AVP::iterator Message::begin(const Dictionary::AVP& type) const {return AVP::iterator(*this, type);}
AVP::iterator Message::end() const {return AVP::iterator(NULL);}
};

#endif<|MERGE_RESOLUTION|>--- conflicted
+++ resolved
@@ -498,11 +498,9 @@
   class Handler
   {
   public:
-<<<<<<< HEAD
-    inline Handler(Diameter::Message& msg) : _msg(msg), _trail(0) {}
-=======
-    inline Handler(Dictionary* dict, struct msg** fd_msg) : _msg(dict, *fd_msg, Stack::get_instance()) {}
->>>>>>> 76eb0cde
+    inline Handler(Dictionary* dict, struct msg** fd_msg) : 
+      _msg(dict, *fd_msg, Stack::get_instance()), _trail(0) 
+    {}
     virtual ~Handler() {}
 
     virtual void run() = 0;
