/**
 * @file utils.h Utility functions.
 *
 * Project Clearwater - IMS in the Cloud
 * Copyright (C) 2013  Metaswitch Networks Ltd
 *
 * This program is free software: you can redistribute it and/or modify it
 * under the terms of the GNU General Public License as published by the
 * Free Software Foundation, either version 3 of the License, or (at your
 * option) any later version, along with the "Special Exception" for use of
 * the program along with SSL, set forth below. This program is distributed
 * in the hope that it will be useful, but WITHOUT ANY WARRANTY;
 * without even the implied warranty of MERCHANTABILITY or FITNESS FOR
 * A PARTICULAR PURPOSE.  See the GNU General Public License for more
 * details. You should have received a copy of the GNU General Public
 * License along with this program.  If not, see
 * <http://www.gnu.org/licenses/>.
 *
 * The author can be reached by email at clearwater@metaswitch.com or by
 * post at Metaswitch Networks Ltd, 100 Church St, Enfield EN2 6BQ, UK
 *
 * Special Exception
 * Metaswitch Networks Ltd  grants you permission to copy, modify,
 * propagate, and distribute a work formed by combining OpenSSL with The
 * Software, or a work derivative of such a combination, even if such
 * copying, modification, propagation, or distribution would otherwise
 * violate the terms of the GPL. You must comply with the GPL in all
 * respects for all of the code used other than OpenSSL.
 * "OpenSSL" means OpenSSL toolkit software distributed by the OpenSSL
 * Project and licensed under the OpenSSL Licenses, or a work based on such
 * software and licensed under the OpenSSL Licenses.
 * "OpenSSL Licenses" means the OpenSSL License and Original SSLeay License
 * under which the OpenSSL Project distributes the OpenSSL toolkit software,
 * as those licenses appear in the file LICENSE-OPENSSL.
 */

#ifndef UTILS_H_
#define UTILS_H_

#include <math.h>
#include <algorithm>
#include <functional>
#include <string>
#include <list>
#include <vector>
#include <cctype>
#include <string.h>

#include "log.h"

namespace Utils
{
  std::string url_escape(const std::string& s);

  // trim from start
  inline std::string& ltrim(std::string &s)
  {
    s.erase(s.begin(), std::find_if(s.begin(), s.end(),
                                    std::not1(std::ptr_fun<int, int>(std::isspace))));
    return s;
  }

  // trim from end
  inline std::string& rtrim(std::string &s)
  {
    s.erase(std::find_if(s.rbegin(), s.rend(),
                         std::not1(std::ptr_fun<int, int>(std::isspace))).base(), s.end());
    return s;
  }

  // trim from both ends
  inline std::string& trim(std::string &s)
  {
    return ltrim(rtrim(s));
  }

  /// Split the string s using delimiter and store the resulting tokens in order
  /// at the end of tokens. Only non-empty tokens will be stored; empty tokens are ignored (and not counted).
  template <class T>  //< container that has T::push_back(std::string)
  void split_string(const std::string& str_in,  //< string to scan (will not be changed)
                    char delimiter,  //< delimiter to use
                    T& tokens,  //< tokens will be added to this list
                    const int max_tokens = 0,  //< max number of tokens to push; last token will be tail of string (delimiters will not be parsed in this section)
                    bool trim = false)  //< trim the string at both ends before splitting?
  {
    std::string token;

    std::string s = str_in;
    if (trim)
    {
      Utils::trim(s);
    }

    size_t token_start_pos = 0;
    size_t token_end_pos = s.find(delimiter);
    int num_tokens = 0;

    while ((token_end_pos != std::string::npos) &&
           ((max_tokens == 0) ||
            (num_tokens < (max_tokens-1))))
    {
      token = s.substr(token_start_pos, token_end_pos - token_start_pos);
      if (token.length() > 0)
      {
        tokens.push_back(token);
        num_tokens++;
      }
      token_start_pos = token_end_pos + 1;
      token_end_pos = s.find(delimiter, token_start_pos);
    }

    token = s.substr(token_start_pos);
    if (token.length() > 0)
    {
      tokens.push_back(token);
    }
  }

  /// Generates a random number which is exponentially distributed
  class ExponentialDistribution
  {
  public:
    ExponentialDistribution(double lambda) :
      _lambda(lambda)
    {
    }

    ~ExponentialDistribution()
    {
    }

    int operator() ()
    {
      // Generate a uniform random number in the range [0,1] then transform
      // it to an exponentially distributed number using a formula for the
      // inverted CDF.
      double r = (double)rand() / (double)RAND_MAX;
      return -log(r)/_lambda;
    }

  private:
    double _lambda;
  };

  /// Generates a random number which is binomially distributed
  class BinomialDistribution
  {
  public:
    BinomialDistribution(int t, double p) :
      _cdf(t + 1)
    {
      // Compute the discrete CDF for the distribution using the recurrence
      // relation for the PDF
      //    PDF(i) = PDF(i-1) * ((t-i+1)/i) * (p/(1-p))
      double pr = p / (1 - p);
      double pdf = pow(1 - p, t);
      _cdf[0] = pdf;
      for (int i = 1; i <= t; ++i)
      {
        pdf *= pr * (double)(t - i + 1)/(double)i;
        _cdf[i] = _cdf[i-1] + pdf;
      }
    }

    ~BinomialDistribution()
    {
    }

    int operator() ()
    {
      // Find the lower bound in the CDF
      double r = (double)rand() / (double)RAND_MAX;
      std::vector<double>::iterator i = lower_bound(_cdf.begin(), _cdf.end(), r);
      return i - _cdf.begin();
    }

  private:
    std::vector<double> _cdf;
  };

  /// Measures time delay in microseconds
  class StopWatch
  {
  public:
    inline StopWatch() : _ok(true), _running(true), _elapsed_us(0) {}

    /// Starts the stop-watch, returning whether it was successful.  It's OK
    /// to ignore the return code - it will also be returned on read() and
    /// stop().
    inline bool start()
    {
      _ok = (clock_gettime(CLOCK_MONOTONIC, &_start) == 0);

      if (_ok)
      {
        _running = true;
      }
<<<<<<< HEAD
      else if(!_already_logged)
=======
      else if (!_already_logged)
>>>>>>> abf649ae
      {
        LOG_ERROR("Failed to get start timestamp: %s", strerror(errno));
        _already_logged = true;
      }

      return _ok;
    }

    /// Stops the stop-watch, returning whether it was successful.  The recorded
    /// time is stored internal and can be read by a subsequent call to read().
    /// It's OK to ignore the return code to stop() - it will also be returned
    /// on read().
    inline bool stop()
    {
      if (_running)
      {
        _ok = read(_elapsed_us);
        _running = false;
      }

      return _ok;
    }

    /// Reads the stopwatch (which does not have to be stopped) and returns
    /// whether this was successful. result_us is not valid on failure.
    inline bool read(unsigned long& result_us)
    {
      if (!_ok)
      {
        return _ok;
      }

      if (_running)
      {
        struct timespec now;
        _ok = (clock_gettime(CLOCK_MONOTONIC, &now) == 0);

        if (_ok)
        {
          result_us = (now.tv_nsec - _start.tv_nsec) / 1000L +
                      (now.tv_sec - _start.tv_sec) * 1000000L;
        }
        else
        {
          LOG_ERROR("Failed to get stop timestamp: %s", strerror(errno));
        }
      }
      else
      {
        result_us = _elapsed_us;
      }

      return _ok;
    }

  private:
    struct timespec _start;
    bool _ok;
    bool _running;
    unsigned long _elapsed_us;

    static bool _already_logged;
  };

  // Unique number generator.  Uses the current timestamp to generate deployment
  // wide numbers that are guaranteed to be unique for ~8 years.
  //
  // @param A 3-bit identifier for the deployment.
  // @param A 7-bit identifier for the instance.
  //
  // @return A 64-bit identifier
  uint64_t generate_unique_integer(uint32_t deployment_id, uint32_t instance_id);

} // namespace Utils

#endif /* UTILS_H_ */<|MERGE_RESOLUTION|>--- conflicted
+++ resolved
@@ -195,11 +195,7 @@
       {
         _running = true;
       }
-<<<<<<< HEAD
-      else if(!_already_logged)
-=======
       else if (!_already_logged)
->>>>>>> abf649ae
       {
         LOG_ERROR("Failed to get start timestamp: %s", strerror(errno));
         _already_logged = true;
