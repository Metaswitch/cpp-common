/**
 * @file ttlcache.h  Templated implementation of a TTL cache.
 *
 * Copyright (C) Metaswitch Networks 2016
 * If license terms are provided to you in a COPYING file in the root directory
 * of the source code repository by which you are accessing this code, then
 * the license outlined in that COPYING file applies to your use.
 * Otherwise no rights are granted except for those provided to you by
 * Metaswitch Networks in a separate written agreement.
 */

#ifndef TTLCACHE_H__
#define TTLCACHE_H__

#include <pthread.h>

#include <map>
#include <memory>

#include "log.h"

/// Factory base class for cache.
template <class K, class V>
class CacheFactory
{
public:
  virtual std::shared_ptr<V> get(K key, int& ttl, SAS::TrailId trail) = 0;
};

/// Templated class implementing a cache of items with a specified TTL.  Users
/// registed a factory when the cache is created which is used to greate entries
/// on cache misses.  The cache is thread-safe and guarantees that multiple
/// concurrent calls to get for the same key will only result in a single call
/// to the factory.
///
/// When the destructor for the class used for Value is called, it must free all
/// resources associated with that Value object, since that object is only
/// accessed by shared_ptr's.
template <class K, class V>
class TTLCache
{
  /// The expiry list is a multimap indexed on expiry time (in seconds since
  /// epoch).
  typedef std::multimap<time_t, K> ExpiryList;
  typedef typename ExpiryList::iterator ExpiryIterator;

  /// The cache itself is a map indexed on the key, where each entry contains
  /// a shared pointer to the value plus various housekeeping fields ...
  /// -   state and lock fields used to ensure that each cache entry is only
  ///     populated once even if multiple threads try to get it at the same
  ///     time
  /// -   the iterator of the item in the expiry list (or expiry_list.end() if
  ///     it is not yet in the list.
  struct Entry
  {
    enum {PENDING, COMPLETE} state;
    ExpiryIterator expiry_i;
    std::shared_ptr<V> data_ptr;
  };

  typedef std::map<K, Entry> KeyMap;
  typedef typename KeyMap::iterator KeyMapIterator;

public:
  /// factory is assumed to not be null.
  TTLCache(CacheFactory<K, V>* factory) :
    _factory(factory),
    _lock(PTHREAD_MUTEX_INITIALIZER),
    _expiry_list(),
    _cache()
  {
    pthread_condattr_t cond_attr;
    pthread_condattr_init(&cond_attr);
    pthread_condattr_setclock(&cond_attr, CLOCK_MONOTONIC);
    pthread_cond_init(&_result_available_cv, &cond_attr);
    pthread_condattr_destroy(&cond_attr);
  }

  ~TTLCache()
  {
    pthread_mutex_destroy(&_lock);
    pthread_cond_destroy(&_result_available_cv);
  }

  /// Get or create an entry in the cache.
  std::shared_ptr<V> get(K key, int& ttl, SAS::TrailId trail)
  {
    std::shared_ptr<V> data_ptr = NULL;

    // Take the lock. We need to lock anytime we do anything with cache
    // entries
    pthread_mutex_lock(&_lock);

    // Evict any old entries.
    evict();

    // We need to hold the lock if we're looking at cache entries, as otherwise
    // the evict method could be called which potentially destroys the entry.
    // However, we can't hold the lock while we're actually getting the DNS
    // record as this blocks for too long. Instead the logic is:
    // - Look in the cache. The entry is either:
    //   - Not present:
    //     - Create an entry in the cache with the state set to PENDING.
    //     - Call out to the SRV factory to get the DNS result. We have to
    //       release the lock at this stage, so then attempt to reclaim it.
    //     - We've now got the DNS result - but as we'd released the lock we
    //       can no longer trust the entry we had at the start to still exist.
    //       Instead, re-get/create the entry in the cache, and set the expiry
    //       time and the state to COMPLETE.
    //     - Release the lock.
    //     - Return the shared_ptr to the DNS result.
    //   - Present in state pending:
    //     - Wait on the condition variable. This releases the lock, then
    //       reclaims it when it's next free.
    //     - As we've released the lock we can't look at the entry we had at
    //       the start. Instead we just start again. Also, we might have been
    //       woken up spuriously, so we need to recheck anyway.
    //   - Present in state complete:
    //     - Store off the shared_ptr to the DNS result in the entry.
    //     - Release the lock.
    //     - Return the shared_ptr.
    while (true)
    {
      KeyMapIterator kmi = _cache.find(key);

      if (kmi == _cache.end())
      {
        TRC_DEBUG("Entry not in cache, so create new entry");
        populate_pending_cache_entry(key);

        pthread_mutex_unlock(&_lock);
        CW_IO_STARTS("Performing DNS query")
        {
          data_ptr = _factory->get(key, ttl, trail);
        }
        CW_IO_COMPLETES()
        pthread_mutex_lock(&_lock);

        TRC_DEBUG("DNS query has returned, populate the cache entry");
        populate_complete_cache_entry(key, ttl, data_ptr);
        pthread_cond_broadcast(&_result_available_cv);

        break;
      }
      else
      {
        TRC_DEBUG("Found the entry in the cache");
        Entry& entry = kmi->second;

        if (entry.state == Entry::PENDING)
        {
          TRC_DEBUG("Cache entry pending, so wait for the factory to complete");
<<<<<<< HEAD
          pthread_cond_wait(&_result_available_cv, &_lock);
=======
          CW_IO_STARTS("Waiting for DNS query")
          {
            pthread_cond_wait(&_cond, &_lock);
          }
          CW_IO_COMPLETES()
>>>>>>> b0349dda
        }
        else
        {
          TRC_DEBUG("Cache entry is complete, returning now");
          data_ptr = entry.data_ptr;
          break;
        }
      }
    }

    pthread_mutex_unlock(&_lock);

    return data_ptr;
  }

  /// Check whether an item exists in the cache.
  bool exists(K key)
  {
    bool rc = false;
    pthread_mutex_lock(&_lock);

    // Evict any old entries.
    evict();

    KeyMapIterator i = _cache.find(key);

    if (i != _cache.end())
    {
      rc = true;
    }

    pthread_mutex_unlock(&_lock);

    return rc;
  }

  /// Returns the TTL of an item in the cache.  Returns zero if the item isn't
  /// in the cache at all.
  int ttl(K key)
  {
    int ttl = 0;
    pthread_mutex_lock(&_lock);

    // Evict any old entries.
    evict();

    KeyMapIterator i = _cache.find(key);

    if (i != _cache.end())
    {
      Entry& entry = i->second;
      if (entry.expiry_i != _expiry_list.end())
      {
        ttl = entry.expiry_i->first - time(NULL);
      }
    }

    pthread_mutex_unlock(&_lock);

    return ttl;
  }

private:

  void evict()
  {
    time_t now = time(NULL);

    while ((!_expiry_list.empty()) && (_expiry_list.begin()->first <= now))
    {
      TRC_DEBUG("Current time is %d, expiry time of the entry at the head of "
                "the expiry list is %d",
                now, _expiry_list.begin()->first);

      ExpiryIterator i = _expiry_list.begin();
      KeyMapIterator j = _cache.find(i->second);

      if (j != _cache.end())
      {
        // Set the expiry iterator to _expiry_list.end() as we are about to
        // remove it from the expiry list.
        Entry& entry = j->second;
        entry.expiry_i = _expiry_list.end();

        // Erasing the entry in the cache deletes this instance of the shared
        // pointer. This means new calls of get to the cache will get an
        // up-to-date version of V, but old calls won't have their shared
        // pointers overwritten until they've all finished with them.
        _cache.erase(j);
      }
      _expiry_list.erase(i);

    }
  }

  // Create a cache entry as a placeholder (by setting the state to pending).
  void populate_pending_cache_entry(K& key)
  {
    Entry& entry = _cache[key];
    entry.state = Entry::PENDING;
    entry.expiry_i = _expiry_list.end();
  }

  // Populate the cache entry with the DNS record. There's a chance that the
  // record has been deleted, so this might recreate the entry in the cache.
  void populate_complete_cache_entry(K& key,
                                     int ttl,
                                     std::shared_ptr<V> data_ptr)
  {
    Entry& entry = _cache[key];
    entry.state = Entry::COMPLETE;

    // Add the entry to the expiry list.
    TRC_DEBUG("Adding entry to expiry list, TTL=%d, expiry time = %d",
              ttl,
              ttl + time(NULL));

    entry.expiry_i = _expiry_list.insert(std::make_pair(ttl + time(NULL), key));
    entry.data_ptr = data_ptr;
  }

  /// Factory object used to get cache data.
  CacheFactory<K, V>* _factory;

  /// Lock protecting the global structures in the cache. This lock must be
  /// held when accessing the global expiry list, key map structures, or cache
  /// entries. It must not be held when calling a factory get() method, but can
  /// be held when calling an evict() method as these are assumed not to block.
  pthread_mutex_t _lock;

  /// Condition variable to wait on while waiting for the DNS query to complete.
  pthread_cond_t _result_available_cv;

  ExpiryList _expiry_list;

  KeyMap _cache;
};
#endif<|MERGE_RESOLUTION|>--- conflicted
+++ resolved
@@ -150,15 +150,11 @@
         if (entry.state == Entry::PENDING)
         {
           TRC_DEBUG("Cache entry pending, so wait for the factory to complete");
-<<<<<<< HEAD
-          pthread_cond_wait(&_result_available_cv, &_lock);
-=======
           CW_IO_STARTS("Waiting for DNS query")
           {
-            pthread_cond_wait(&_cond, &_lock);
+            pthread_cond_wait(&_result_available_cv, &_lock);
           }
           CW_IO_COMPLETES()
->>>>>>> b0349dda
         }
         else
         {
