/**
 * @file sasevent.h
 *
 * Project Clearwater - IMS in the Cloud
 * Copyright (C) 2013  Metaswitch Networks Ltd
 *
 * This program is free software: you can redistribute it and/or modify it
 * under the terms of the GNU General Public License as published by the
 * Free Software Foundation, either version 3 of the License, or (at your
 * option) any later version, along with the "Special Exception" for use of
 * the program along with SSL, set forth below. This program is distributed
 * in the hope that it will be useful, but WITHOUT ANY WARRANTY;
 * without even the implied warranty of MERCHANTABILITY or FITNESS FOR
 * A PARTICULAR PURPOSE.  See the GNU General Public License for more
 * details. You should have received a copy of the GNU General Public
 * License along with this program.  If not, see
 * <http://www.gnu.org/licenses/>.
 *
 * The author can be reached by email at clearwater@metaswitch.com or by
 * post at Metaswitch Networks Ltd, 100 Church St, Enfield EN2 6BQ, UK
 *
 * Special Exception
 * Metaswitch Networks Ltd  grants you permission to copy, modify,
 * propagate, and distribute a work formed by combining OpenSSL with The
 * Software, or a work derivative of such a combination, even if such
 * copying, modification, propagation, or distribution would otherwise
 * violate the terms of the GPL. You must comply with the GPL in all
 * respects for all of the code used other than OpenSSL.
 * "OpenSSL" means OpenSSL toolkit software distributed by the OpenSSL
 * Project and licensed under the OpenSSL Licenses, or a work based on such
 * software and licensed under the OpenSSL Licenses.
 * "OpenSSL Licenses" means the OpenSSL License and Original SSLeay License
 * under which the OpenSSL Project distributes the OpenSSL toolkit software,
 * as those licenses appear in the file LICENSE-OPENSSL.
 */

#ifndef SASEVENT_H__
#define SASEVENT_H__

#include <string>
#include "sas.h"

namespace SASEvent {

<<<<<<< HEAD
  const std::string CURRENT_RESOURCE_BUNDLE_DATESTAMP = "20170109";
=======
  const std::string CURRENT_RESOURCE_BUNDLE_DATESTAMP = "20170104";
>>>>>>> 6c676f49
  const std::string RESOURCE_BUNDLE_NAME = "org.projectclearwater";
  const std::string CURRENT_RESOURCE_BUNDLE =
                 RESOURCE_BUNDLE_NAME + "." + CURRENT_RESOURCE_BUNDLE_DATESTAMP;

  // Name of the HTTP header we use to correlate the client and server in SAS.
  const std::string HTTP_BRANCH_HEADER_NAME = "X-SAS-HTTP-Branch-ID";

  // The levels at which clearwater nodes may log HTTP messages.
  enum struct HttpLogLevel
  {
    NONE = 0,
    DETAIL = 40,
    PROTOCOL = 60
  };

  // The type used for the MARKED_ID_SIP_SUBSCRIBE_NOTIFY marker.
  enum SubscribeNotifyType
  {
    SUBSCRIBE = 1,
    NOTIFY = 2
  };

  //----------------------------------------------------------------------------
  // Default compression profiles.
  // PROFILE_* must match compression_profiles.* in
  // https://github.com/Metaswitch/clearwater-sas-resources/blob/master/clearwater_sas_resource_bundle.yaml
  //----------------------------------------------------------------------------
  const SAS::Profile PROFILE_SIP("PCMUACKrportSUBSCRIBEP-Access-Network-Info: BYEusert=0 0 telephone-eventAccept: transportREGISTERSubscription-State: NOTIFYServer: m=audio RTP/AVP c=IN IP4 Expires: 200 OK\r\na=rtpmap:INVITETo: application/sdpVia: Content-Type: From: CSeq: Max-Forwards: Contact: Organization: Content-Length: Call-ID: ;tag=;branch=z9hG4bKSIP/2.0/UDP<sip:", SAS::Profile::Algorithm::LZ4);
  const SAS::Profile PROFILE_HTTP("Accept-Encoding: gzip, deflate, sdch\r\nAccept-Language:\r\nAccept: */*\r\nAuthorization: Digest username=\"\", realm=\"\", nonce=\"\", uri=\"\", response=\"\", opaque=\"\", qop=auth, nc=, cnonce=\"\"\r\nContent-Length: 0\r\nContent-Type: application/vnd.projectclearwater.call-list+xml\r\nContent-Type: application/x-www-form-urlencoded\r\nContent-Type: text/html; charset=ISO-8859-1\r\nContent-Type: text/html; charset=UTF-8\r\nContent-Type: text/plain\r\nDELETE /timers/ HTTP/1.1\r\nDate:\r\nEtag: \"\"\r\nGET /impi//registration-status?impu=&visited-network=&auth-type=DEREG HTTP/1.1\r\nGET /impu//location HTTP/1.1\r\nGET /org.etsi.ngn.simservs/users//simservs.xml HTTP/1.1\r\nGET /org.projectclearwater.call-list/users//call-list.xml HTTP/1.1\r\nHTTP/1.1 200 OK\r\nHost: http_backend\r\nLocation: /timers/\r\nPOST /call-id/ HTTP/1.1\r\nPUT /impu//reg-data HTTP/1.1\r\nPUT /impu//reg-data?private_id= HTTP/1.1\r\nServer: cyclone/1.0\r\nUser-Agent:\r\nX-SAS-HTTP-Branch-ID:\r\nX-XCAP-Asserted-Identity:\r\n\"]}}\"}}}}}]}}},\"Acct-Interim-Interval\":{\"aka\":{\"challenge\":\"\",\"Role-Of-Node\":\"}],\"Called-Party-Address\":\"\",\"Calling-Party-Address\":[\"\"}],\"Calling-Party-Address\":[\"\",\"Cause-Code\":\"],\"Cause-Code\":\",\"Content-Length\":,\"Content-Type\":\"\",\"crypt_key\":\"{\"digest\":{\"ha1\":\"{\"event\":{\"Accounting-Record-Type\":,\"Event-Timestamp\":,\"Event-Type\":{\"Expires\":\"],\"Event-Type\":{\"SIP-Method\":\"\"},\"From-Address\":\"{\"impi\":\"\",\"IMS-Charging-Identifier\":\"\",\"IMS-Visited-Network-Identifier\":\"\",\"Instance-Id\":\"\",\"integrity_key\":\"\",\"Inter-Operator-Identifier\":[{\"Originating-IOI\":\"\",\"mandatory-capabilities\":[\"}],\"Message-Body\":[{\"Content-Disposition\":\"\"}],\"Node-Functionality\":\",\"nonce\":\"],\"optional-capabilities\":[\",\"Originator\":\"}}},\"peers\":{\"ccf\":[\"\",\"qop\":\"\",\"realm\":\"{\"reqtype\":\",\"Requested-Party-Address\":\"\",\"response\":\"{\"result-code\":,\"Role-Of-Node\":\",\"Role-Of-Node\":,\"Route-Header-Received\":\",\"Route-Header-Transmitted\":\"\",\"Route-Header-Transmitted\":\",\"scscf\":\",\"Server-Capabilities\":{\"Server-Name\":[\",\"Service-Information\":{\"IMS-Information\":{\"Application-Server-Information\":[{\"Application-Server\":\",\"SIP-Method\":\",\"SIP-Request-Timestamp-Fraction\":,\"SIP-Response-Timestamp\":,\"SIP-Response-Timestamp-Fraction\":\"},\"Subscription-Id\":[{\"Subscription-Id-Data\":\"\",\"Subscription-Id-Type\":\",\"Terminating-IOI\":\"\"]},\"Time-Stamps\":{\"SIP-Request-Timestamp\":\"}},\"User-Name\":\"},\"User-Session-Id\":\"<ClearwaterRegData><RegistrationState><IMSSubscription xsi=\"http://www.w3.org/2001/XMLSchema-instance\" noNamespaceSchemaLocation=\"CxDataType.xsd\"><PrivateID><ServiceProfile><InitialFilterCriteria><TriggerPoint><ConditionTypeCNF><SPT><ConditionNegated><Group><Method><Extension/><ApplicationServer><ServerName><DefaultHandling><PublicIdentity><Identity><ChargingAddresses><CCF priority=\"\"><ECF priority=\"\"><Body present but not logged>", SAS::Profile::Algorithm::LZ4);
  const SAS::Profile PROFILE_SERVICE_PROFILE("<IMSSubscription xsi=\"http://www.w3.org/2001/XMLSchema-instance\" noNamespaceSchemaLocation=\"CxDataType.xsd\"><PrivateID><ServiceProfile><InitialFilterCriteria><TriggerPoint><ConditionTypeCNF><SPT><ConditionNegated><Group><Method><Extension/><ApplicationServer><ServerName><DefaultHandling><PublicIdentity><Identity>", SAS::Profile::Algorithm::LZ4);
  const SAS::Profile PROFILE_LZ4(SAS::Profile::Algorithm::LZ4);

  //----------------------------------------------------------------------------
  // Event spaces.
  //----------------------------------------------------------------------------
  const int COMMON_BASE = 0x000000;
  const int SPROUT_BASE = 0x810000;
  const int HOMESTEAD_BASE = 0x820000;
  const int RALF_BASE = 0x830000;
  const int MEMENTO_BASE = 0x840000;
  const int GEMINI_BASE = 0x850000;
  const int MMTEL_BASE = 0x860000;
  const int MANGELWURZEL_BASE = 0x870000;
  const int CEDAR_BASE = 0x880000;
  const int HOUDINI_BASE = 0x890000;
  const int BIFROST_BASE = 0x8A0000;
  const int WEATHERWAX_BASE = 0x8B0000;

  //----------------------------------------------------------------------------
  // Common events and protocol flows.
  //----------------------------------------------------------------------------
  const int RX_SIP_MSG = COMMON_BASE + 0x000001;
  const int TX_SIP_MSG = COMMON_BASE + 0x000002;

  const int TX_HTTP_REQ = COMMON_BASE + 0x000003;
  const int RX_HTTP_REQ = COMMON_BASE + 0x000004;
  const int TX_HTTP_RSP = COMMON_BASE + 0x000005;
  const int RX_HTTP_RSP = COMMON_BASE + 0x000006;
  const int HTTP_REQ_ERROR = COMMON_BASE + 0x000007;
  const int HTTP_REJECTED_OVERLOAD = COMMON_BASE + 0x000008;

  // Duplicates of the above HTTP events, but logged at detail level (40)
  // rather than protocol level (60).
  const int TX_HTTP_REQ_DETAIL = COMMON_BASE + 0x000009;
  const int RX_HTTP_REQ_DETAIL = COMMON_BASE + 0x00000A;
  const int TX_HTTP_RSP_DETAIL = COMMON_BASE + 0x00000B;
  const int RX_HTTP_RSP_DETAIL = COMMON_BASE + 0x00000C;
  const int HTTP_REQ_ERROR_DETAIL = COMMON_BASE + 0x00000D;
  const int HTTP_REJECTED_OVERLOAD_DETAIL = COMMON_BASE + 0x00000E;

  const int DIAMETER_TX = COMMON_BASE + 0x00000F;
  const int DIAMETER_RX = COMMON_BASE + 0x000010;
  const int DIAMETER_TIMEOUT = COMMON_BASE + 0x000011;
  const int DIAMETER_MSG_MISSING_AVP = COMMON_BASE + 0x000012;

  const int HTTP_ABORT = COMMON_BASE + 0x000012;
  const int HTTP_ABORT_DETAIL = COMMON_BASE + 0x000013;

  const int DIAMETER_NO_PEERS = COMMON_BASE + 0x000014;
  const int DIAMETER_NO_CONNECTED_PEERS = COMMON_BASE + 0x000015;

  const int HTTP_BAD_RETRY_AFTER_VALUE = COMMON_BASE + 0x000016;
  const int HTTP_BAD_RETRY_AFTER_VALUE_DETAIL = COMMON_BASE + 0x000017;

  const int MEMCACHED_GET_START = COMMON_BASE + 0x000100;
  const int MEMCACHED_GET_SUCCESS = COMMON_BASE + 0x000101;
  const int MEMCACHED_GET_TOMBSTONE = COMMON_BASE + 0x000102;
  const int MEMCACHED_GET_NOT_FOUND = COMMON_BASE + 0x000103;
  const int MEMCACHED_GET_ERROR = COMMON_BASE + 0x000104;
  const int MEMCACHED_SET_START = COMMON_BASE + 0x000105;
  const int MEMCACHED_SET_CONTENTION = COMMON_BASE + 0x000106;
  const int MEMCACHED_SET_FAILED = COMMON_BASE + 0x000107;
  const int MEMCACHED_SET_BLOCKED_BY_TOMBSTONE = COMMON_BASE + 0x000108;
  const int MEMCACHED_SET_BLOCKED_BY_EXPIRED = COMMON_BASE + 0x000109;
  const int MEMCACHED_DELETE = COMMON_BASE + 0x00010A;
  const int MEMCACHED_DELETE_WITH_TOMBSTONE = COMMON_BASE + 0x00010B;
  const int MEMCACHED_DELETE_FAILURE = COMMON_BASE + 0x00010C;
  const int MEMCACHED_NO_HOSTS = COMMON_BASE + 0x00010D;
  const int MEMCACHED_TRY_HOST = COMMON_BASE + 0x00010E;

  const int BASERESOLVE_SRV_RESULT = COMMON_BASE + 0x000200;
  const int BASERESOLVE_A_RESULT_TARGET_SELECT = COMMON_BASE + 0x000201;
  const int DNS_LOOKUP = COMMON_BASE + 0x000202;
  const int DNS_SUCCESS = COMMON_BASE + 0x000203;
  const int DNS_FAILED = COMMON_BASE + 0x000204;
  const int DNS_NOT_FOUND = COMMON_BASE + 0x000205;

  const int CASS_CONNECT_FAIL = COMMON_BASE + 0x0300;

  const int CASS_REQUEST_TWO_FAIL = COMMON_BASE + 0x0400;

  const int LOAD_MONITOR_ACCEPTED_REQUEST = COMMON_BASE + 0x0500;
  const int LOAD_MONITOR_REJECTED_REQUEST = COMMON_BASE + 0x0501;

} // namespace SASEvent

#endif<|MERGE_RESOLUTION|>--- conflicted
+++ resolved
@@ -41,12 +41,7 @@
 #include "sas.h"
 
 namespace SASEvent {
-
-<<<<<<< HEAD
   const std::string CURRENT_RESOURCE_BUNDLE_DATESTAMP = "20170109";
-=======
-  const std::string CURRENT_RESOURCE_BUNDLE_DATESTAMP = "20170104";
->>>>>>> 6c676f49
   const std::string RESOURCE_BUNDLE_NAME = "org.projectclearwater";
   const std::string CURRENT_RESOURCE_BUNDLE =
                  RESOURCE_BUNDLE_NAME + "." + CURRENT_RESOURCE_BUNDLE_DATESTAMP;
