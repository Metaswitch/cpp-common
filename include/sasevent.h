/**
 * @file sasevent.h
 *
 * Copyright (C) Metaswitch Networks 2017
 * If license terms are provided to you in a COPYING file in the root directory
 * of the source code repository by which you are accessing this code, then
 * the license outlined in that COPYING file applies to your use.
 * Otherwise no rights are granted except for those provided to you by
 * Metaswitch Networks in a separate written agreement.
 */

#ifndef SASEVENT_H__
#define SASEVENT_H__

#include <string>
#include "sas.h"

namespace SASEvent {
  // The resource bundle datestamp is updated automatically by Jenkins.  You
  // should not normally edit this value by hand.  If you have to, make sure
  // that you update all of the other code locations that are updated by the
  // Jenkins job "update-sas-resources".
  //
  // !!!DO NOT EDIT THE FOLLOWING LINE MANUALLY!!!
<<<<<<< HEAD
  const std::string CURRENT_RESOURCE_BUNDLE_DATESTAMP = "20180116-applescrumble";
=======
  const std::string CURRENT_RESOURCE_BUNDLE_DATESTAMP = "20180212";
>>>>>>> 020a7fd9
  const std::string RESOURCE_BUNDLE_NAME = "org.projectclearwater";
  const std::string CURRENT_RESOURCE_BUNDLE =
                 RESOURCE_BUNDLE_NAME + "." + CURRENT_RESOURCE_BUNDLE_DATESTAMP;

  // Name of the HTTP header we use to correlate the client and server in SAS.
  const std::string HTTP_BRANCH_HEADER_NAME = "X-SAS-HTTP-Branch-ID";

  // Name of the header used by microservices for trail correlation.
  const std::string HTTP_SPAN_ID = "X-Span-ID";

  // The levels at which clearwater nodes may log HTTP messages.
  enum struct HttpLogLevel
  {
    NONE = 0,
    DETAIL = 40,
    PROTOCOL = 60
  };

  // The type used for the MARKED_ID_SIP_SUBSCRIBE_NOTIFY marker.
  enum SubscribeNotifyType
  {
    SUBSCRIBE = 1,
    NOTIFY = 2
  };

  //----------------------------------------------------------------------------
  // Default compression profiles.
  // PROFILE_* must match compression_profiles.* in
  // https://github.com/Metaswitch/clearwater-sas-resources/blob/master/clearwater_sas_resource_bundle.yaml
  //----------------------------------------------------------------------------
  const SAS::Profile PROFILE_SIP("PCMUACKrportSUBSCRIBEP-Access-Network-Info: BYEusert=0 0 telephone-eventAccept: transportREGISTERSubscription-State: NOTIFYServer: m=audio RTP/AVP c=IN IP4 Expires: 200 OK\r\na=rtpmap:INVITETo: application/sdpVia: Content-Type: From: CSeq: Max-Forwards: Contact: Organization: Content-Length: Call-ID: ;tag=;branch=z9hG4bKSIP/2.0/UDP<sip:", SAS::Profile::Algorithm::LZ4);
  const SAS::Profile PROFILE_HTTP("Accept-Encoding: gzip, deflate, sdch\r\nAccept-Language:\r\nAccept: */*\r\nAuthorization: Digest username=\"\", realm=\"\", nonce=\"\", uri=\"\", response=\"\", opaque=\"\", qop=auth, nc=, cnonce=\"\"\r\nContent-Length: 0\r\nContent-Type: application/vnd.projectclearwater.call-list+xml\r\nContent-Type: application/x-www-form-urlencoded\r\nContent-Type: text/html; charset=ISO-8859-1\r\nContent-Type: text/html; charset=UTF-8\r\nContent-Type: text/plain\r\nDELETE /timers/ HTTP/1.1\r\nDate:\r\nEtag: \"\"\r\nGET /impi//registration-status?impu=&visited-network=&auth-type=DEREG HTTP/1.1\r\nGET /impu//location HTTP/1.1\r\nGET /org.etsi.ngn.simservs/users//simservs.xml HTTP/1.1\r\nGET /org.projectclearwater.call-list/users//call-list.xml HTTP/1.1\r\nHTTP/1.1 200 OK\r\nHost: http_backend\r\nLocation: /timers/\r\nPOST /call-id/ HTTP/1.1\r\nPUT /impu//reg-data HTTP/1.1\r\nPUT /impu//reg-data?private_id= HTTP/1.1\r\nServer: cyclone/1.0\r\nUser-Agent:\r\nX-SAS-HTTP-Branch-ID:\r\nX-XCAP-Asserted-Identity:\r\n\"]}}\"}}}}}]}}},\"Acct-Interim-Interval\":{\"aka\":{\"challenge\":\"\",\"Role-Of-Node\":\"}],\"Called-Party-Address\":\"\",\"Calling-Party-Address\":[\"\"}],\"Calling-Party-Address\":[\"\",\"Cause-Code\":\"],\"Cause-Code\":\",\"Content-Length\":,\"Content-Type\":\"\",\"crypt_key\":\"{\"digest\":{\"ha1\":\"{\"event\":{\"Accounting-Record-Type\":,\"Event-Timestamp\":,\"Event-Type\":{\"Expires\":\"],\"Event-Type\":{\"SIP-Method\":\"\"},\"From-Address\":\"{\"impi\":\"\",\"IMS-Charging-Identifier\":\"\",\"IMS-Visited-Network-Identifier\":\"\",\"Instance-Id\":\"\",\"integrity_key\":\"\",\"Inter-Operator-Identifier\":[{\"Originating-IOI\":\"\",\"mandatory-capabilities\":[\"}],\"Message-Body\":[{\"Content-Disposition\":\"\"}],\"Node-Functionality\":\",\"nonce\":\"],\"optional-capabilities\":[\",\"Originator\":\"}}},\"peers\":{\"ccf\":[\"\",\"qop\":\"\",\"realm\":\"{\"reqtype\":\",\"Requested-Party-Address\":\"\",\"response\":\"{\"result-code\":,\"Role-Of-Node\":\",\"Role-Of-Node\":,\"Route-Header-Received\":\",\"Route-Header-Transmitted\":\"\",\"Route-Header-Transmitted\":\",\"scscf\":\",\"Server-Capabilities\":{\"Server-Name\":[\",\"Service-Information\":{\"IMS-Information\":{\"Application-Server-Information\":[{\"Application-Server\":\",\"SIP-Method\":\",\"SIP-Request-Timestamp-Fraction\":,\"SIP-Response-Timestamp\":,\"SIP-Response-Timestamp-Fraction\":\"},\"Subscription-Id\":[{\"Subscription-Id-Data\":\"\",\"Subscription-Id-Type\":\",\"Terminating-IOI\":\"\"]},\"Time-Stamps\":{\"SIP-Request-Timestamp\":\"}},\"User-Name\":\"},\"User-Session-Id\":\"<ClearwaterRegData><RegistrationState><IMSSubscription xsi=\"http://www.w3.org/2001/XMLSchema-instance\" noNamespaceSchemaLocation=\"CxDataType.xsd\"><PrivateID><ServiceProfile><InitialFilterCriteria><TriggerPoint><ConditionTypeCNF><SPT><ConditionNegated><Group><Method><Extension/><ApplicationServer><ServerName><DefaultHandling><PublicIdentity><Identity><ChargingAddresses><CCF priority=\"\"><ECF priority=\"\"><Body present but not logged>", SAS::Profile::Algorithm::LZ4);
  const SAS::Profile PROFILE_SERVICE_PROFILE("<IMSSubscription xsi=\"http://www.w3.org/2001/XMLSchema-instance\" noNamespaceSchemaLocation=\"CxDataType.xsd\"><PrivateID><ServiceProfile><InitialFilterCriteria><TriggerPoint><ConditionTypeCNF><SPT><ConditionNegated><Group><Method><Extension/><ApplicationServer><ServerName><DefaultHandling><PublicIdentity><Identity>", SAS::Profile::Algorithm::LZ4);
  const SAS::Profile PROFILE_LZ4(SAS::Profile::Algorithm::LZ4);

  //----------------------------------------------------------------------------
  // Event spaces.
  //----------------------------------------------------------------------------
  const int COMMON_BASE = 0x000000;
  const int SPROUT_BASE = 0x810000;
  const int HOMESTEAD_BASE = 0x820000;
  const int RALF_BASE = 0x830000;
  const int MEMENTO_BASE = 0x840000;
  const int GEMINI_BASE = 0x850000;
  const int MMTEL_BASE = 0x860000;
  const int MANGELWURZEL_BASE = 0x870000;
  const int CEDAR_BASE = 0x880000;
  const int HOUDINI_BASE = 0x890000;
  const int BIFROST_BASE = 0x8A0000;
  const int WEATHERWAX_BASE = 0x8B0000;
  const int RPE_BASE = 0x8C0000;
  const int CHRONOS_BASE = 0x8D0000;
  const int S4_BASE = 0x8E0000;

  //----------------------------------------------------------------------------
  // Common events and protocol flows.
  //----------------------------------------------------------------------------
  const int RX_SIP_MSG = COMMON_BASE + 0x000001;
  const int TX_SIP_MSG = COMMON_BASE + 0x000002;

  const int TX_HTTP_REQ = COMMON_BASE + 0x000003;
  const int RX_HTTP_REQ = COMMON_BASE + 0x000004;
  const int TX_HTTP_RSP = COMMON_BASE + 0x000005;
  const int RX_HTTP_RSP = COMMON_BASE + 0x000006;
  const int HTTP_REQ_ERROR = COMMON_BASE + 0x000007;
  const int HTTP_REJECTED_OVERLOAD = COMMON_BASE + 0x000008;

  // Duplicates of the above HTTP events, but logged at detail level (40)
  // rather than protocol level (60).
  const int TX_HTTP_REQ_DETAIL = COMMON_BASE + 0x000009;
  const int RX_HTTP_REQ_DETAIL = COMMON_BASE + 0x00000A;
  const int TX_HTTP_RSP_DETAIL = COMMON_BASE + 0x00000B;
  const int RX_HTTP_RSP_DETAIL = COMMON_BASE + 0x00000C;
  const int HTTP_REQ_ERROR_DETAIL = COMMON_BASE + 0x00000D;
  const int HTTP_REJECTED_OVERLOAD_DETAIL = COMMON_BASE + 0x00000E;

  const int DIAMETER_TX = COMMON_BASE + 0x00000F;
  const int DIAMETER_RX = COMMON_BASE + 0x000010;
  const int DIAMETER_TIMEOUT = COMMON_BASE + 0x000011;
  const int DIAMETER_MSG_MISSING_AVP = COMMON_BASE + 0x000012;

  const int HTTP_ABORT = COMMON_BASE + 0x000012;
  const int HTTP_ABORT_DETAIL = COMMON_BASE + 0x000013;

  const int DIAMETER_NO_PEERS = COMMON_BASE + 0x000014;
  const int DIAMETER_NO_CONNECTED_PEERS = COMMON_BASE + 0x000015;

  const int HTTP_BAD_RETRY_AFTER_VALUE = COMMON_BASE + 0x000016;
  const int HTTP_BAD_RETRY_AFTER_VALUE_DETAIL = COMMON_BASE + 0x000017;

  const int HTTP_HOSTNAME_DID_NOT_RESOLVE = COMMON_BASE + 0x000018;
  const int HTTP_HOSTNAME_DID_NOT_RESOLVE_DETAIL = COMMON_BASE + 0x000019;

  const int DIAMETER_MSG_ROUTING_ERROR = COMMON_BASE + 0x00001A;

  const int MEMCACHED_GET_START = COMMON_BASE + 0x000100;
  const int MEMCACHED_GET_SUCCESS = COMMON_BASE + 0x000101;
  const int MEMCACHED_GET_TOMBSTONE = COMMON_BASE + 0x000102;
  const int MEMCACHED_GET_NOT_FOUND = COMMON_BASE + 0x000103;
  const int MEMCACHED_GET_ERROR = COMMON_BASE + 0x000104;
  const int MEMCACHED_SET_START = COMMON_BASE + 0x000105;
  const int MEMCACHED_SET_CONTENTION = COMMON_BASE + 0x000106;
  const int MEMCACHED_SET_FAILED = COMMON_BASE + 0x000107;
  const int MEMCACHED_SET_BLOCKED_BY_TOMBSTONE = COMMON_BASE + 0x000108;
  const int MEMCACHED_SET_BLOCKED_BY_EXPIRED = COMMON_BASE + 0x000109;
  const int MEMCACHED_DELETE = COMMON_BASE + 0x00010A;
  const int MEMCACHED_DELETE_WITH_TOMBSTONE = COMMON_BASE + 0x00010B;
  const int MEMCACHED_DELETE_FAILURE = COMMON_BASE + 0x00010C;
  const int MEMCACHED_NO_HOSTS = COMMON_BASE + 0x00010D;
  const int MEMCACHED_TRY_HOST = COMMON_BASE + 0x00010E;
  const int MEMCACHED_SET_WITHOUT_CAS_START = COMMON_BASE + 0x00010F;
  const int MEMCACHED_GET_WITHOUT_DATA_SUCCESS = COMMON_BASE + 0x000110;
  const int MEMCACHED_SET_WITHOUT_DATA_START = COMMON_BASE + 0x000111;
  const int MEMCACHED_SET_WITHOUT_DATA_OR_CAS_START = COMMON_BASE + 0x000112;
  const int MEMCACHED_REQ_TOO_LARGE = COMMON_BASE + 0x000113;

  const int BASERESOLVE_SRV_RESULT = COMMON_BASE + 0x000200;
  const int BASERESOLVE_A_RESULT_TARGET_SELECT = COMMON_BASE + 0x000201;
  const int DNS_LOOKUP = COMMON_BASE + 0x000202;
  const int DNS_SUCCESS = COMMON_BASE + 0x000203;
  const int DNS_FAILED = COMMON_BASE + 0x000204;
  const int DNS_NOT_FOUND = COMMON_BASE + 0x000205;
  const int DNS_TIMEOUT = COMMON_BASE + 0x000206;
  const int BASERESOLVE_NO_RECORDS = COMMON_BASE + 0x000207;
  const int BASERESOLVE_NO_ALLOWED_RECORDS = COMMON_BASE + 0x000208;
  const int BASERESOLVE_IP_ALLOWED = COMMON_BASE + 0x000209;
  const int BASERESOLVE_IP_NOT_ALLOWED = COMMON_BASE + 0x00020A;
  const int DNS_CACHE_USED = COMMON_BASE + 0x00020B;

  const int CASS_CONNECT_FAIL = COMMON_BASE + 0x0300;
  const int CASS_TIMEOUT = COMMON_BASE + 0x0301;

  const int CASS_REQUEST_TWO_FAIL = COMMON_BASE + 0x0400;

  const int LOAD_MONITOR_ACCEPTED_REQUEST = COMMON_BASE + 0x0500;
  const int LOAD_MONITOR_REJECTED_REQUEST = COMMON_BASE + 0x0501;
  const int LOAD_MONITOR_RECALCULATE_RATE = COMMON_BASE + 0x0502;
  const int LOAD_MONITOR_DECREASE_RATE = COMMON_BASE + 0x0503;
  const int LOAD_MONITOR_DECREASE_PENALTIES = COMMON_BASE + 0x0504;
  const int LOAD_MONITOR_INCREASE_RATE = COMMON_BASE + 0x0505;
  const int LOAD_MONITOR_UNCHANGED_THRESHOLD = COMMON_BASE + 0x0506;
  const int LOAD_MONITOR_UNCHANGED_RATE = COMMON_BASE + 0x0507;
  const int LOAD_MONITOR_UNADJUSTED = COMMON_BASE + 0x0508;

} // namespace SASEvent

#endif<|MERGE_RESOLUTION|>--- conflicted
+++ resolved
@@ -22,11 +22,7 @@
   // Jenkins job "update-sas-resources".
   //
   // !!!DO NOT EDIT THE FOLLOWING LINE MANUALLY!!!
-<<<<<<< HEAD
-  const std::string CURRENT_RESOURCE_BUNDLE_DATESTAMP = "20180116-applescrumble";
-=======
   const std::string CURRENT_RESOURCE_BUNDLE_DATESTAMP = "20180212";
->>>>>>> 020a7fd9
   const std::string RESOURCE_BUNDLE_NAME = "org.projectclearwater";
   const std::string CURRENT_RESOURCE_BUNDLE =
                  RESOURCE_BUNDLE_NAME + "." + CURRENT_RESOURCE_BUNDLE_DATESTAMP;
