--- conflicted
+++ resolved
@@ -42,31 +42,16 @@
 namespace SNMP
 {
 
-<<<<<<< HEAD
-template <class T, int i> class CountsByNodeTypeTableImpl: public ManagedTable<T, int>
-=======
-template <class T> class CountsByNodeTypeTableImpl: public ManagedTable<T, std::pair<int, int>>
->>>>>>> 4cfb0359
+template <class T> class CountsByNodeTypeTableImpl: public ManagedTable<T, int>
 {
 public:
   CountsByNodeTypeTableImpl(std::string name,
                             std::string tbl_oid):
     ManagedTable<T, int>(name,
-                                         tbl_oid,
-                                         3,
-<<<<<<< HEAD
-                                         3 + i,
-                                         { ASN_INTEGER , ASN_INTEGER }) // Types of the index columns
-=======
-                                         T::get_count_size(),
-                                         { ASN_INTEGER , ASN_INTEGER }), // Types of the index columns
-    five_second_i(5),
-    five_minute_i(300),
-    five_second_s(5),
-    five_minute_s(300),
-    five_second_b(5),
-    five_minute_b(300)
->>>>>>> 4cfb0359
+                         tbl_oid,
+                         3,
+                         T::get_count_size(),
+                         { ASN_INTEGER , ASN_INTEGER }) // Types of the index columns
   {
     int n = 0;
     std::vector<NodeTypes> nodes = { NodeTypes::SCSCF, NodeTypes::ICSCF, NodeTypes::BGCF };
