/**
 * @file eventq.h Template definition for event queue
 *
 * Project Clearwater - IMS in the Cloud
 * Copyright (C) 2013  Metaswitch Networks Ltd
 *
 * This program is free software: you can redistribute it and/or modify it
 * under the terms of the GNU General Public License as published by the
 * Free Software Foundation, either version 3 of the License, or (at your
 * option) any later version, along with the "Special Exception" for use of
 * the program along with SSL, set forth below. This program is distributed
 * in the hope that it will be useful, but WITHOUT ANY WARRANTY;
 * without even the implied warranty of MERCHANTABILITY or FITNESS FOR
 * A PARTICULAR PURPOSE.  See the GNU General Public License for more
 * details. You should have received a copy of the GNU General Public
 * License along with this program.  If not, see
 * <http://www.gnu.org/licenses/>.
 *
 * The author can be reached by email at clearwater@metaswitch.com or by
 * post at Metaswitch Networks Ltd, 100 Church St, Enfield EN2 6BQ, UK
 *
 * Special Exception
 * Metaswitch Networks Ltd  grants you permission to copy, modify,
 * propagate, and distribute a work formed by combining OpenSSL with The
 * Software, or a work derivative of such a combination, even if such
 * copying, modification, propagation, or distribution would otherwise
 * violate the terms of the GPL. You must comply with the GPL in all
 * respects for all of the code used other than OpenSSL.
 * "OpenSSL" means OpenSSL toolkit software distributed by the OpenSSL
 * Project and licensed under the OpenSSL Licenses, or a work based on such
 * software and licensed under the OpenSSL Licenses.
 * "OpenSSL Licenses" means the OpenSSL License and Original SSLeay License
 * under which the OpenSSL Project distributes the OpenSSL toolkit software,
 * as those licenses appear in the file LICENSE-OPENSSL.
 */

#ifndef EVENTQ__
#define EVENTQ__

#include <pthread.h>
#include <errno.h>
#include <time.h>

#include <queue>

#include "log.h"

template<class T>
class eventq
{
public:
  /// Create an event queue.
  ///
  /// @param max_queue maximum size of event queue, zero is unlimited.
  eventq(unsigned int max_queue=0, bool open=true) :
    _open(open),
    _max_queue(max_queue),
    _q(),
    _writers(0),
    _readers(0),
    _terminated(false),
    _deadlock_threshold(0)
  {
    pthread_mutex_init(&_m, NULL);
    pthread_condattr_t cond_attr;
    pthread_condattr_init(&cond_attr);
    pthread_condattr_setclock(&cond_attr, CLOCK_MONOTONIC);
    pthread_cond_init(&_w_cond, &cond_attr);
    pthread_cond_init(&_r_cond, &cond_attr);
    pthread_condattr_destroy(&cond_attr);
  }

  ~eventq()
  {
  }

  /// Open the queue for new inputs.
  void open()
  {
    _open = true;
  }

  /// Close the queue to new inputs.
  void close()
  {
    _open = false;
  }

  /// Send a termination signal via the queue.
  void terminate()
  {
    pthread_mutex_lock(&_m);

    _terminated = true;

    // Are there any readers waiting?
    if (_readers > 0)
    {
      // Signal all waiting readers.  Can do this before releasing the mutex
      // as we're relying on wait-morphing being supported by the OS (so
      // there will be no spurious context switches).
      pthread_cond_broadcast(&_r_cond);
    }

    pthread_mutex_unlock(&_m);
  }

  /// Indicates whether the queue has been terminated.
  bool is_terminated()
  {
    pthread_mutex_lock(&_m);
    bool terminated = _terminated;
    pthread_mutex_unlock(&_m);
    return terminated;
  }

  /// Enables deadlock detection on the queue with the specified threshold
  /// (in milliseconds).
  void set_deadlock_threshold(unsigned long threshold_ms)
  {
    pthread_mutex_lock(&_m);

    // Store the threshold.
    _deadlock_threshold = threshold_ms;

    // Set the service time to the current time as we don't update it while
    // detection is disabled.
    clock_gettime(CLOCK_MONOTONIC, &_service_time);

    pthread_mutex_unlock(&_m);
  }

  /// Returns the deadlocked state of the queue.
  bool is_deadlocked()
  {
    bool deadlocked = false;

    pthread_mutex_lock(&_m);

    if ((_deadlock_threshold > 0) &&
        (!_q.empty()))
    {
      // Deadlock detection is enabled, and the queue is not empty, so check
      // how long it has been since the queue was last serviced.
      struct timespec now;
      if (clock_gettime(CLOCK_MONOTONIC, &now) == 0)
      {
        uint64_t service_time = (_service_time.tv_sec * 1000) +
                                (_service_time.tv_nsec / 1000000);
        uint64_t now_time = (now.tv_sec * 1000) +
                            (now.tv_nsec / 1000000);

        // Check that the current time is greater than the last serviced time -
        // if it's not then we can't be deadlocked.
        // Give a 1 second leeway in the comparsion, as we may have compared
        // against a service time that's in the middle of being updated
        // (the sec and nsec aren't updated atomically, and can be updated in
        // any order), so it could be too early by up to a second.
        if ((now_time > service_time) &&
            ((now_time - service_time) > (_deadlock_threshold + 1000)))
        {
          LOG_ERROR("Queue is deadlocked - service delay %ld > threshold %ld",
                    service_delay_ms, _deadlock_threshold);
          LOG_DEBUG("  Last service time = %d.%ld", _service_time.tv_sec, _service_time.tv_nsec);
          LOG_DEBUG("  Now = %d.%ld", now.tv_sec, now.tv_nsec);
          deadlocked = true;
        }
      }
    }

<<<<<<< HEAD
    pthread_mutex_unlock(&_m);

=======
>>>>>>> ee297a04
    return deadlocked;
  }

  /// Purges all the events currently in the queue.
  void purge()
  {
    pthread_mutex_lock(&_m);
    while (!_q.empty())
    {
      _q.pop();
    }
    pthread_mutex_unlock(&_m);
  }

  /// Push an item on to the event queue.
  ///
  /// This may block if the queue is full, and will fail if the queue is closed.
  bool push(T item)
  {
    bool rc = false;

    pthread_mutex_lock(&_m);

    if (_open)
    {
      if (_max_queue != 0)
      {
        while (_q.size() >= _max_queue)
        {
          // Queue is full, so writer must block.
          ++_writers;
          pthread_cond_wait(&_w_cond, &_m);
          --_writers;
        }
      }

      if ((_deadlock_threshold > 0) &&
          (_q.empty()))
      {
        // Deadlock detection is enabled, and we're about to push an item on
        // to an empty queue, so update the service time to the current time.
        // This is done to avoid false positives when the system has been idle
        // for a while.
        clock_gettime(CLOCK_MONOTONIC, &_service_time);
      }

      // Must be space on the queue now.
      _q.push(item);

      // Are there any readers waiting?
      if (_readers > 0)
      {
        pthread_cond_signal(&_r_cond);
      }

      rc = true;
    }

    pthread_mutex_unlock(&_m);

    return rc;
  }

  /// Push an item on to the event queue.
  ///
  /// This will not block, but may discard the event if the queue is full.
  bool push_noblock(T item)
  {
    bool rc = false;

    pthread_mutex_lock(&_m);

    if ((_open) && ((_max_queue == 0) || (_q.size() < _max_queue)))
    {
      if ((_deadlock_threshold > 0) &&
          (_q.empty()))
      {
        // Deadlock detection is enabled, and we're about to push an item on
        // to an empty queue, so update the service time to the current time.
        // This is done to avoid false positives when the system has been idle
        // for a while.
        clock_gettime(CLOCK_MONOTONIC, &_service_time);
      }

      // There is space on the queue.
      _q.push(item);

      // Are there any readers waiting?
      if (_readers > 0)
      {
        pthread_cond_signal(&_r_cond);
      }

      rc = true;
    }

    pthread_mutex_unlock(&_m);

    return rc;
  }

  /// Pop an item from the event queue, waiting indefinitely if it is empty.
  bool pop(T& item)
  {
    pthread_mutex_lock(&_m);

    while ((_q.empty()) && (!_terminated))
    {
      // The queue is empty, so wait for something to arrive.
      ++_readers;
      pthread_cond_wait(&_r_cond, &_m);
      --_readers;
    }

    if (!_q.empty())
    {
      // Something on the queue to receive.
      item = _q.front();
      _q.pop();

      // Are there blocked writers?
      if ((_max_queue != 0) &&
          (_q.size() < _max_queue) &&
          (_writers > 0))
      {
        pthread_cond_signal(&_w_cond);
      }
    }

    if (_deadlock_threshold > 0)
    {
      // Deadlock detection is enabled, so record the time we popped an
      // item off the queue.
      clock_gettime(CLOCK_MONOTONIC, &_service_time);
    }

    pthread_mutex_unlock(&_m);

    return !_terminated;
  }

  /// Pop an item from the event queue, waiting for the specified timeout if
  /// the queue is empty.
  ///
  /// @param timeout Maximum time to wait in milliseconds.
  bool pop(T& item, int timeout)
  {
    pthread_mutex_lock(&_m);

    if ((_q.empty()) && (timeout != 0))
    {
      // The queue is empty and the timeout is non-zero, so wait for
      // something to arrive.
      struct timespec attime;
      if (timeout != -1)
      {
        clock_gettime(CLOCK_MONOTONIC, &attime);
        attime.tv_sec += timeout / 1000;
        attime.tv_nsec += ((timeout % 1000) * 1000000);
        if (attime.tv_nsec >= 1000000000)
        {
          attime.tv_nsec -= 1000000000;
          attime.tv_sec += 1;
        }
      }

      ++_readers;

      while ((_q.empty()) && (!_terminated))
      {
        // The queue is empty, so wait for something to arrive.
        if (timeout != -1)
        {
          int rc = pthread_cond_timedwait(&_r_cond, &_m, &attime);
          if (rc == ETIMEDOUT)
          {
            break;
          }
        }
        else
        {
          pthread_cond_wait(&_r_cond, &_m);
        }
      }

      --_readers;
    }

    if (!_q.empty())
    {
      item = _q.front();
      _q.pop();

      if ((_max_queue != 0) &&
          (_q.size() < _max_queue) &&
          (_writers > 0))
      {
        pthread_cond_signal(&_w_cond);
      }
    }

    if (_deadlock_threshold > 0)
    {
      // Deadlock detection is enabled, so record the time we popped an
      // item off the queue.
      clock_gettime(CLOCK_MONOTONIC, &_service_time);
    }

    pthread_mutex_unlock(&_m);

    return !_terminated;
  }

  /// Peek at the item at the front of the event queue.
  T peek()
  {
    T item;
    pthread_mutex_lock(&_m);
    if (!_q.empty())
    {
      item = _q.front();
    }
    pthread_mutex_unlock(&_m);
    return item;
  }

  int size() const
  {
    return _q.size();
  }

private:

  bool _open;
  unsigned int _max_queue;
  std::queue<T> _q;
  int _writers;
  int _readers;
  bool _terminated;

  // Deadlock detection threshold (in milliseconds).  Zero means deadlock
  // detection is disabled.
  unsigned long _deadlock_threshold;

  // The last time the queue was serviced (that is, an item was removed from
  // the queue).  Note that, to stop false positives after a period where
  // the queue is empty, the service time is reset whenever an item is placed
  // on to an empty queue.  Also, this field is only maintained when deadlock
  // detection is enabled.
  struct timespec _service_time;

  pthread_mutex_t _m;
  pthread_cond_t _w_cond;
  pthread_cond_t _r_cond;

};

#endif<|MERGE_RESOLUTION|>--- conflicted
+++ resolved
@@ -152,12 +152,8 @@
 
         // Check that the current time is greater than the last serviced time -
         // if it's not then we can't be deadlocked.
-        // Give a 1 second leeway in the comparsion, as we may have compared
-        // against a service time that's in the middle of being updated
-        // (the sec and nsec aren't updated atomically, and can be updated in
-        // any order), so it could be too early by up to a second.
         if ((now_time > service_time) &&
-            ((now_time - service_time) > (_deadlock_threshold + 1000)))
+            ((now_time - service_time) > _deadlock_threshold))
         {
           LOG_ERROR("Queue is deadlocked - service delay %ld > threshold %ld",
                     service_delay_ms, _deadlock_threshold);
@@ -168,11 +164,8 @@
       }
     }
 
-<<<<<<< HEAD
-    pthread_mutex_unlock(&_m);
-
-=======
->>>>>>> ee297a04
+    pthread_mutex_unlock(&_m);
+
     return deadlocked;
   }
 
