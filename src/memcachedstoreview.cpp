--- conflicted
+++ resolved
@@ -122,20 +122,13 @@
     _servers = merge_servers(config.servers, config.new_servers);
 
     // Calculate the two rings needed to generate the vbucket replica sets
-<<<<<<< HEAD
     Ring current_ring(_vbuckets);
-    current_ring.update(servers.size());
+    current_ring.update(config.servers.size());
     Ring new_ring(_vbuckets);
-    new_ring.update(new_servers.size());
+    new_ring.update(config.new_servers.size());
 
     // We'll rebuild _changes as we iterate over the list.
     _changes.clear();
-=======
-    Ring c_ring(_vbuckets);
-    c_ring.update(config.servers.size());
-    Ring n_ring(_vbuckets);
-    n_ring.update(config.new_servers.size());
->>>>>>> 1e785b36
 
     for (int ii = 0; ii < _vbuckets; ++ii)
     {
@@ -166,13 +159,13 @@
              it != current_nodes.end();
              ++it)
         {
-          current_replicas.push_back(servers[*it]);
+          current_replicas.push_back(config.servers[*it]);
         }
         for (std::vector<int>::const_iterator it = new_nodes.begin();
              it != new_nodes.end();
              ++it)
         {
-          new_replicas.push_back(new_servers[*it]);
+          new_replicas.push_back(config.new_servers[*it]);
         }
         std::pair<std::vector<std::string>, std::vector<std::string>> change_entry(current_replicas, new_replicas);
         _changes[ii] = change_entry;
@@ -184,11 +177,7 @@
       _read_set[ii].clear();
       _write_set[ii].clear();
 
-<<<<<<< HEAD
-      std::string initial_server = servers[current_nodes[0]];
-=======
-      std::string initial_server = config.servers[c_nodes[0]];
->>>>>>> 1e785b36
+      std::string initial_server = config.servers[current_nodes[0]];
       _read_set[ii].push_back(initial_server);
       _write_set[ii].push_back(initial_server);
       in_set[initial_server] = true;
@@ -200,11 +189,7 @@
       // all nodes in the new replica set will have the full set of data.
       for (int jj = 0; jj < _replicas; ++jj)
       {
-<<<<<<< HEAD
-        std::string server = new_servers[new_nodes[jj]];
-=======
-        std::string server = config.new_servers[n_nodes[jj]];
->>>>>>> 1e785b36
+        std::string server = config.new_servers[new_nodes[jj]];
         if (!in_set[server])
         {
           _read_set[ii].push_back(server);
@@ -219,11 +204,7 @@
       // not already in the set.
       for (int jj = 1; jj < _replicas; ++jj)
       {
-<<<<<<< HEAD
-        std::string server = servers[current_nodes[jj]];
-=======
-        std::string server = config.servers[c_nodes[jj]];
->>>>>>> 1e785b36
+        std::string server = config.servers[current_nodes[jj]];
         if (!in_set[server])
         {
           _read_set[ii].push_back(server);
