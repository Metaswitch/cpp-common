--- conflicted
+++ resolved
@@ -261,10 +261,7 @@
       }
     }
 
-<<<<<<< HEAD
-=======
     // Now swap out the old _static_records for the new one.
->>>>>>> 8f5e8d40
     std::swap(_static_records, static_records);
 
     // Finally, clean up the now unused records
