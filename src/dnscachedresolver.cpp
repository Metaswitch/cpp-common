/**
 * @file dnscachedresolver.cpp Implements a DNS caching resolver using C-ARES
 *
 * Project Clearwater - IMS in the Cloud
 * Copyright (C) 2014  Metaswitch Networks Ltd
 *
 * This program is free software: you can redistribute it and/or modify it
 * under the terms of the GNU General Public License as published by the
 * Free Software Foundation, either version 3 of the License, or (at your
 * option) any later version, along with the "Special Exception" for use of
 * the program along with SSL, set forth below. This program is distributed
 * in the hope that it will be useful, but WITHOUT ANY WARRANTY;
 * without even the implied warranty of MERCHANTABILITY or FITNESS FOR
 * A PARTICULAR PURPOSE.  See the GNU General Public License for more
 * details. You should have received a copy of the GNU General Public
 * License along with this program.  If not, see
 * <http://www.gnu.org/licenses/>.
 *
 * The author can be reached by email at clearwater@metaswitch.com or by
 * post at Metaswitch Networks Ltd, 100 Church St, Enfield EN2 6BQ, UK
 *
 * Special Exception
 * Metaswitch Networks Ltd  grants you permission to copy, modify,
 * propagate, and distribute a work formed by combining OpenSSL with The
 * Software, or a work derivative of such a combination, even if such
 * copying, modification, propagation, or distribution would otherwise
 * violate the terms of the GPL. You must comply with the GPL in all
 * respects for all of the code used other than OpenSSL.
 * "OpenSSL" means OpenSSL toolkit software distributed by the OpenSSL
 * Project and licensed under the OpenSSL Licenses, or a work based on such
 * software and licensed under the OpenSSL Licenses.
 * "OpenSSL Licenses" means the OpenSSL License and Original SSLeay License
 * under which the OpenSSL Project distributes the OpenSSL toolkit software,
 * as those licenses appear in the file LICENSE-OPENSSL.
 */

#include <sys/socket.h>
#include <netinet/in.h>
#include <arpa/inet.h>
#include <poll.h>

#include <sstream>
#include <iomanip>

#include "log.h"
#include "dnsparser.h"
#include "dnscachedresolver.h"

DnsResult::DnsResult(const std::string& domain,
                     int dnstype,
                     const std::vector<DnsRRecord*>& records,
                     int ttl) :
  _domain(domain),
  _dnstype(dnstype),
  _records(),
  _ttl(ttl)
{
  // Clone the records to the result.
  for (std::vector<DnsRRecord*>::const_iterator i = records.begin();
       i != records.end();
       ++i)
  {
    _records.push_back((*i)->clone());
  }
}

DnsResult::DnsResult(const DnsResult &res) :
  _domain(res._domain),
  _dnstype(res._dnstype),
  _records(),
  _ttl(res._ttl)
{
  // Clone the records to the result.
  for (std::vector<DnsRRecord*>::const_iterator i = res._records.begin();
       i != res._records.end();
       ++i)
  {
    _records.push_back((*i)->clone());
  }
}

DnsResult::DnsResult(DnsResult &&res) :
  _domain(res._domain),
  _dnstype(res._dnstype),
  _records(),
  _ttl(res._ttl)
{
  // Copy the records, then remove them from the source.
  for (std::vector<DnsRRecord*>::const_iterator i = res._records.begin();
       i != res._records.end();
       ++i)
  {
    _records.push_back(*i);
  }

  res._records.clear();
}

DnsResult::DnsResult(const std::string& domain,
                     int dnstype,
                     int ttl) :
  _domain(domain),
  _dnstype(dnstype),
  _records(),
  _ttl(ttl)
{
}

DnsResult::~DnsResult()
{
  while (!_records.empty())
  {
    delete _records.back();
    _records.pop_back();
  }
}

void DnsCachedResolver::init(const std::vector<IP46Address>& dns_servers) 
{
  _dns_servers = dns_servers;
  _cache_lock = PTHREAD_RECURSIVE_MUTEX_INITIALIZER_NP;

  // Initialize the ares library.  This might have already been done by curl
  // but it's safe to do it twice.
  ares_library_init(ARES_LIB_INIT_ALL);

  // We store a DNSResolver in thread-local data, so create the thread-local
  // store.
  pthread_key_create(&_thread_local, (void(*)(void*))&destroy_dns_channel);

  pthread_condattr_t cond_attr;
  pthread_condattr_init(&cond_attr);
  pthread_condattr_setclock(&cond_attr, CLOCK_MONOTONIC);
  pthread_cond_init(&_got_reply_cond, &cond_attr);
  pthread_condattr_destroy(&cond_attr);
}

void DnsCachedResolver::init_from_server_ips(const std::vector<std::string>& dns_servers)
{
  std::vector<IP46Address> dns_server_ips;

  TRC_STATUS("Creating Cached Resolver using servers:");
  for (size_t i = 0; i < dns_servers.size(); i++)
  {
    if (dns_servers[i] == "0.0.0.0")
    {
      // Skip this DNS server
      continue;
    }

    IP46Address addr;
    TRC_STATUS("    %s", dns_servers[i].c_str());
    // Parse the DNS server's IP address.
    if (inet_pton(AF_INET, dns_servers[i].c_str(), &(addr.addr.ipv4)))
    {
      addr.af = AF_INET;
    }
    else if (inet_pton(AF_INET6, dns_servers[i].c_str(), &(addr.addr.ipv6)))
    {
      addr.af = AF_INET6;
    }
    else
    {
      TRC_ERROR("Failed to parse '%s' as IP address - defaulting to 127.0.0.1", dns_servers[i].c_str());
      addr.af = AF_INET;
      (void)inet_aton("127.0.0.1", &(addr.addr.ipv4));
    }
    dns_server_ips.push_back(addr);
  }

  init(dns_server_ips);
}


DnsCachedResolver::DnsCachedResolver(const std::vector<IP46Address>& dns_servers) :
  _port(53),
  _cache()
{
  init(dns_servers);
}

DnsCachedResolver::DnsCachedResolver(const std::vector<std::string>& dns_servers) :
  _port(53),
  _cache()
{
  init_from_server_ips(dns_servers);
}

DnsCachedResolver::DnsCachedResolver(const std::string& dns_server, int port) :
  _port(port),
  _cache()
{
  init_from_server_ips({dns_server});
}

DnsCachedResolver::~DnsCachedResolver()
{
  DnsChannel* channel = (DnsChannel*)pthread_getspecific(_thread_local);
  if (channel != NULL)
  {
    pthread_setspecific(_thread_local, NULL);
    destroy_dns_channel(channel);
  }
  pthread_key_delete(_thread_local);

  // Clear the cache.
  clear();
}

DnsResult DnsCachedResolver::dns_query(const std::string& domain,
                                       int dnstype)
{
  std::vector<DnsResult> res;
  std::vector<std::string> domains;
  domains.push_back(domain);

  dns_query(domains, dnstype, res);

  // The parallel version of dns_query always returns at least one
  // result, so res.front() is safe.
  return res.front();
}

void DnsCachedResolver::dns_query(const std::vector<std::string>& domains,
                                  int dnstype,
                                  std::vector<DnsResult>& results)
{
  DnsChannel* channel = NULL;

  pthread_mutex_lock(&_cache_lock);

  // Expire any cache entries that have passed their TTL.
  expire_cache();

  bool wait_for_query_result = false;
  // First see if any of the domains need to be queried.
  for (std::vector<std::string>::const_iterator domain = domains.begin();
       domain != domains.end();
       ++domain)
  {
    TRC_VERBOSE("Check cache for %s type %d", domain->c_str(), dnstype);
    DnsCacheEntryPtr ce = get_cache_entry(*domain, dnstype);
    time_t now = time(NULL);
    bool do_query = false;
    if (ce == NULL)
    {
      TRC_DEBUG("No entry found in cache");

      // Create an empty record for this cache entry.
      TRC_DEBUG("Create cache entry pending query");
      ce = create_cache_entry(*domain, dnstype);
      do_query = true;
      wait_for_query_result = true;
    }
    else if (ce->expires < now)
    {
      // We have a result, but it has expired. To minimise latency, we should
      // kick off a new asynchronous query to update our DNS cache, but use the
      // expired value for now rather than blocking until that query returns.
      
      // Only query if we don't have another thread already doing this query
      // for us
      if (ce->pending_query)
      {
        TRC_DEBUG("Expired entry found in cache - asynchronous query to update it already in progress on another thread");
      }
      else
      {
        TRC_DEBUG("Expired entry found in cache - starting asynchronous query to update it");
        do_query = true;
      }
    }

    if (do_query)
    {
      if (channel == NULL)
      {
        // Get a DNS channel to issue any queries.
        channel = get_dns_channel();
      }

      if (channel != NULL)
      {
        // DNS server is configured, so create a Transaction for the query
        // and execute it.  Mark the entry as pending and take the lock on
        // it before doing this to prevent any other threads sending the
        // same query.
        TRC_DEBUG("Create and execute DNS query transaction");
        ce->pending_query = true;
        DnsTsx* tsx = new DnsTsx(channel, *domain, dnstype);
        tsx->execute();
      }
    }
  }

  if (channel != NULL && wait_for_query_result)
  {
    // Issued some queries, and at least one of our domains had no current
    // entry in the cache, so wait for the replies before processing the
    // request further.
    TRC_DEBUG("Wait for query responses");
    pthread_mutex_unlock(&_cache_lock);
    wait_for_replies(channel);
    pthread_mutex_lock(&_cache_lock);
    TRC_DEBUG("Received all query responses");
  }

  // We should now have responses for everything (unless another thread was
  // already doing a query), so loop collecting the responses.
  for (std::vector<std::string>::const_iterator i = domains.begin();
       i != domains.end();
       ++i)
  {
    DnsCacheEntryPtr ce = get_cache_entry(*i, dnstype);

    // If we found the cache entry, check whether it is still pending a query.
    while ((ce != NULL) && (ce->pending_query) && wait_for_query_result)
    {
      // We must release the global lock and let the other thread finish
      // the query.
      TRC_DEBUG("Waiting for (non-cached) DNS query for %s", i->c_str());
      pthread_cond_wait(&_got_reply_cond, &_cache_lock);
      ce = get_cache_entry(*i, dnstype);
      TRC_DEBUG("Reawoken from wait for %s type %d", i->c_str(), dnstype);
    }

    if (ce != NULL)
    {
      // Can now pull the information from the cache entry in to the results.
      TRC_DEBUG("Pulling %d records from cache for %s %s",
                ce->records.size(),
                ce->domain.c_str(),
                DnsRRecord::rrtype_to_string(ce->dnstype).c_str());

<<<<<<< HEAD
      int expiry = ce->expires - time(NULL);
      if (expiry < 0)
      {
        // We might have used an expired DNS record to avoid the latency of
        // waiting for a response - if so, don't report a negative TTL.
        expiry = 0;
      }

      results.push_back(std::move(DnsResult(ce->domain,
                                            ce->dnstype,
                                            ce->records,
                                            expiry)));
=======
      results.push_back(DnsResult(ce->domain,
                                            ce->dnstype,
                                            ce->records,
                                            ce->expires - time(NULL)));
>>>>>>> 357b68a8
    }
    else
    {
      // This shouldn't happen, but if it does, return an empty result set.
      TRC_DEBUG("Return empty result set");
      results.push_back(DnsResult(*i, dnstype, 0));
    }
  }

  pthread_mutex_unlock(&_cache_lock);
}

/// Adds or updates an entry in the cache.
void DnsCachedResolver::add_to_cache(const std::string& domain,
                                     int dnstype,
                                     std::vector<DnsRRecord*>& records)
{
  pthread_mutex_lock(&_cache_lock);

  TRC_DEBUG("Adding cache entry %s %s",
            domain.c_str(), DnsRRecord::rrtype_to_string(dnstype).c_str());

  DnsCacheEntryPtr ce = get_cache_entry(domain, dnstype);

  if (ce == NULL)
  {
    // Create a new cache entry.
    TRC_DEBUG("Create cache entry");
    ce = create_cache_entry(domain, dnstype);
  }
  else
  {
    // Clear the existing entry of records.
    clear_cache_entry(ce);
  }

  // Copy all the records across to the cache entry.
  for (size_t ii = 0; ii < records.size(); ++ii)
  {
    add_record_to_cache(ce, records[ii]);
  }

  records.clear();

  // Finally make sure the record is in the expiry list.
  add_to_expiry_list(ce);

  pthread_mutex_unlock(&_cache_lock);
}

/// Renders the current contents of the cache to a displayable string.
std::string DnsCachedResolver::display_cache()
{
  std::ostringstream oss;
  pthread_mutex_lock(&_cache_lock);
  expire_cache();
  int now = time(NULL);
  for (DnsCache::const_iterator i = _cache.begin();
       i != _cache.end();
       ++i)
  {
    DnsCacheEntryPtr ce = i->second;
    oss << "Cache entry " << ce->domain
        << " type=" << DnsRRecord::rrtype_to_string(ce->dnstype)
        << " expires=" << ce->expires-now << std::endl;

    for (std::vector<DnsRRecord*>::const_iterator j = ce->records.begin();
         j != ce->records.end();
         ++j)
    {
      oss << (*j)->to_string() << std::endl;
    }
  }
  pthread_mutex_unlock(&_cache_lock);
  return oss.str();
}

/// Clears the cache.
void DnsCachedResolver::clear()
{
  TRC_DEBUG("Clearing %d cache entries", _cache.size());
  while (!_cache.empty())
  {
    DnsCache::iterator i = _cache.begin();
    DnsCacheEntryPtr ce = i->second;
    TRC_DEBUG("Deleting cache entry %s %s",
              ce->domain.c_str(),
              DnsRRecord::rrtype_to_string(ce->dnstype).c_str());
    clear_cache_entry(ce);
    _cache.erase(i);
  }
}

/// Handles a DNS response from the server.
void DnsCachedResolver::dns_response(const std::string& domain,
                                     int dnstype,
                                     int status,
                                     unsigned char* abuf,
                                     int alen)
{
  pthread_mutex_lock(&_cache_lock);

  TRC_DEBUG("Received DNS response for %s type %s",
            domain.c_str(), DnsRRecord::rrtype_to_string(dnstype).c_str());

  // Stores the domain pointed to by a CNAME record
  std::string canonical_domain;

  // Find the relevant node in the cache.
  DnsCacheEntryPtr ce = get_cache_entry(domain, dnstype);

  // Note that if the request failed or the response failed to parse the expiry
  // time in the cache record is left unchanged.  If it is an existing record
  // it will expire according to the current expiry value, if it is a new
  // record it will expire after DEFAULT_NEGATIVE_CACHE_TTL time.
  if (status == ARES_SUCCESS)
  {
    // Create a message parser and parse the message.
    DnsParser parser(abuf, alen);
    if (parser.parse())
    {
      // Parsing was successful, so clear out any old records, then process
      // the answers and additional data.
      clear_cache_entry(ce);

      while (!parser.answers().empty())
      {
        DnsRRecord* rr = parser.answers().front();
        parser.answers().pop_front();
        if ((rr->rrtype() == ns_t_a) ||
            (rr->rrtype() == ns_t_aaaa))
        {
          // A/AAAA record, so check that RRNAME matches the question
          // (or a CNAME).
          if ((strcasecmp(rr->rrname().c_str(), domain.c_str()) == 0) ||
              (strcasecmp(rr->rrname().c_str(), canonical_domain.c_str()) == 0))
          {
            // RRNAME matches, so add this record to the cache entry.
            add_record_to_cache(ce, rr);
          }
          else
          {
            TRC_DEBUG("Ignoring A/AAAA record for %s (expecting domain %s)",
                      rr->rrname().c_str(), domain.c_str());
            delete rr;
          }
        }
        else if ((rr->rrtype() == ns_t_srv) ||
                 (rr->rrtype() == ns_t_naptr))
        {
          // SRV or NAPTR record, so add it to the cache entry.
          add_record_to_cache(ce, rr);
        }
        else if (rr->rrtype() == ns_t_cname)
        {
          // Store off the CNAME value, so that if we see subsequent A
          // records for the pointed-to name, we'll recognise them.
          //
          // This only works for responses that contain a CNAME
          // followed by other valid records, e.g.
          // example.net CNAME example.com
          // example.com A 10.0.0.1
          //
          // RFC 1034 mandates this format, so this should be fine.

          canonical_domain = ((DnsCNAMERecord*)rr)->target();
          TRC_DEBUG("CNAME record pointing at %s - treating this as equivalent to %s",
                    canonical_domain.c_str(),
                    domain.c_str());
        }
        else
        {
          TRC_WARNING("Ignoring %s record in DNS answer - only CNAME, A, AAAA, NAPTR and SRV are supported",
                      DnsRRecord::rrtype_to_string(rr->rrtype()).c_str());
          delete rr;
        }
      }

      // Process any additional records returned in the response, creating
      // or updating cache entries.  First we sort the records by cache key.
      std::map<DnsCacheKey, std::list<DnsRRecord*> > sorted;
      while (!parser.additional().empty())
      {
        DnsRRecord* rr = parser.additional().front();
        parser.additional().pop_front();
        if (caching_enabled(rr->rrtype()))
        {
          // Caching is enabled for this record type, so add it to sorted
          // structure.
          sorted[std::make_pair(rr->rrtype(), rr->rrname())].push_back(rr);
        }
        else
        {
          // Caching not enabled for this record, so delete it.
          delete rr;
        }
      }

      // Now update each cache record in turn.
      for (std::map<DnsCacheKey, std::list<DnsRRecord*> >::const_iterator i = sorted.begin();
           i != sorted.end();
           ++i)
      {
        DnsCacheEntryPtr ace = get_cache_entry(i->first.second, i->first.first);
        if (ace == NULL)
        {
          // No existing cache entry, so create one.
          ace = create_cache_entry(i->first.second, i->first.first);
        }
        else
        {
          // Existing cache entry so clear out any existing records.
          clear_cache_entry(ace);
        }
        for (std::list<DnsRRecord*>::const_iterator j = i->second.begin();
             j != i->second.end();
             ++j)
        {
          add_record_to_cache(ace, *j);
        }

        // Finally make sure the record is in the expiry list.
        add_to_expiry_list(ace);
      }
    }
  }
  else
  {
    // If we can't contact the DNS server, keep using the old record's
    // value for an extra 30 seconds.
    //
    // In the event of an extended outage, this will keep being
    // extended for 30 seconds at a time. Note that this only kicks in
    // on DNS server failure, and if a record is deliberately deleted,
    // that will return NXDOMAIN and not be cached.
    TRC_ERROR("Failed to retrieve record for %s: %s", domain.c_str(), ares_strerror(status));

    if (status == ARES_ENOTFOUND)
    {
      // NXDOMAIN, indicating that the DNS entry has been definitively removed
      // (rather than a DNS server failure). Clear the cache for this
      // entry.
      clear_cache_entry(ce);
    }
    else
    {
      ce->expires = 30 + time(NULL);
    }
  }

  // If there were no records set cache a negative entry to prevent
  // immediate retries.
  if ((ce->records.empty()) &&
      (ce->expires == 0))
  {
    // We didn't get an SOA record, so use a default negative cache timeout.
    ce->expires = DEFAULT_NEGATIVE_CACHE_TTL + time(NULL);
  }

  // Add the record to the expiry list.
  add_to_expiry_list(ce);

  // Flag that the cache entry is no longer pending a query, and release
  // the lock on the cache entry.
  ce->pending_query = false;

  // Another thread may be waiting for our query to finish, so
  // broadcast a signal to wake it up.
  pthread_cond_broadcast(&_got_reply_cond);

  pthread_mutex_unlock(&_cache_lock);
}

/// Returns true if the specified RR type should be cached.
bool DnsCachedResolver::caching_enabled(int rrtype)
{
  return (rrtype == ns_t_a) || (rrtype == ns_t_aaaa) || (rrtype == ns_t_srv) || (rrtype == ns_t_naptr);
}

/// Finds an existing cache entry for the specified domain name and NS type.
DnsCachedResolver::DnsCacheEntryPtr DnsCachedResolver::get_cache_entry(const std::string& domain, int dnstype)
{
  DnsCache::iterator i = _cache.find(std::make_pair(dnstype, domain));

  if (i != _cache.end())
  {
    return i->second;
  }

  return NULL;
}

/// Creates a new empty cache entry for the specified domain name and NS type.
DnsCachedResolver::DnsCacheEntryPtr DnsCachedResolver::create_cache_entry(const std::string& domain, int dnstype)
{
  DnsCacheEntryPtr ce = DnsCacheEntryPtr(new DnsCacheEntry());
  ce->domain = domain;
  ce->dnstype = dnstype;
  ce->expires = 0;
  ce->pending_query = false;
  _cache[std::make_pair(dnstype, domain)] = ce;

  return ce;
}

/// Adds the cache entry to the expiry list.
void DnsCachedResolver::add_to_expiry_list(DnsCacheEntryPtr ce)
{
  int sensible_minimum = 1420070400;  // 1st January 2015
  if ((ce->expires != 0) && (ce->expires < sensible_minimum))
  {
    TRC_WARNING("Cache expiry time is %d - expecting either 0 or an epoch timestamp (> %d)",
                ce->expires,
                sensible_minimum);
  }

  TRC_DEBUG("Adding %s to cache expiry list with deletion time of %d",
            ce->domain.c_str(),
            ce->expires + EXTRA_INVALID_TIME);
  _cache_expiry_list.insert(std::make_pair(ce->expires + EXTRA_INVALID_TIME, std::make_pair(ce->dnstype, ce->domain)));
}

/// Scans for expired cache entries.  In most case records are created then
/// expired, but occasionally a record may be refreshed.  To avoid having
/// to move the record in the expiry list we allow a single record to be
/// reference multiple times in the expiry list, but only expire it when
/// the last reference is reached.
void DnsCachedResolver::expire_cache()
{
  int now = time(NULL);

  while ((!_cache_expiry_list.empty()) &&
         (_cache_expiry_list.begin()->first < now))
  {
    std::multimap<int, DnsCacheKey>::iterator i = _cache_expiry_list.begin();
    TRC_DEBUG("Removing record for %s (type %d, expiry time %d) from the expiry list", i->second.second.c_str(), i->second.first, i->first);

    // Check that the record really is due for expiry and hasn't been
    // refreshed or already deleted.
    DnsCache::iterator j = _cache.find(i->second);
    if (j != _cache.end())
    {
      DnsCacheEntryPtr ce = j->second;

      if (ce->expires + EXTRA_INVALID_TIME == i->first)
      {
        // Record really is ready to expire, so remove it from the main cache
        // map.
        TRC_DEBUG("Expiring record for %s (type %d) from the DNS cache", ce->domain.c_str(), ce->dnstype);
        clear_cache_entry(ce);
        _cache.erase(j);
      }
    }

    _cache_expiry_list.erase(i);
  }
}

/// Clears all the records from a cache entry.
void DnsCachedResolver::clear_cache_entry(DnsCacheEntryPtr ce)
{
  while (!ce->records.empty())
  {
    delete ce->records.back();
    ce->records.pop_back();
  }
  ce->expires = 0;
}

/// Adds a DNS RR to a cache entry.
void DnsCachedResolver::add_record_to_cache(DnsCacheEntryPtr ce, DnsRRecord* rr)
{
  TRC_DEBUG("Adding record to cache entry, TTL=%d, expiry=%ld", rr->ttl(), rr->expires());
  if ((ce->expires == 0) ||
      (ce->expires > rr->expires()))
  {
    TRC_DEBUG("Update cache entry expiry to %ld", rr->expires());
    ce->expires = rr->expires();
  }
  ce->records.push_back(rr);
}

/// Waits for replies to outstanding DNS queries on the specified channel.
void DnsCachedResolver::wait_for_replies(DnsChannel* channel)
{
  // Wait until the expected number of results has been returned.
  while (channel->pending_queries > 0)
  {
    // Call into ares to get details of the sockets it's using.
    ares_socket_t scks[ARES_GETSOCK_MAXNUM];
    int rw_bits = ares_getsock(channel->channel, scks, ARES_GETSOCK_MAXNUM);

    // Translate these sockets into pollfd structures.
    int num_fds = 0;
    struct pollfd fds[ARES_GETSOCK_MAXNUM];
    for (int fd_idx = 0; fd_idx < ARES_GETSOCK_MAXNUM; fd_idx++)
    {
      struct pollfd* fd = &fds[fd_idx];
      fd->fd = scks[fd_idx];
      fd->events = 0;
      fd->revents = 0;
      if (ARES_GETSOCK_READABLE(rw_bits, fd_idx))
      {
        fd->events |= POLLRDNORM | POLLIN;
      }
      if (ARES_GETSOCK_WRITABLE(rw_bits, fd_idx))
      {
        fd->events |= POLLWRNORM | POLLOUT;
      }
      if (fd->events != 0)
      {
        num_fds++;
      }
    }

    // Calculate the timeout.
    struct timeval tv;
    tv.tv_sec = 0;
    tv.tv_usec = 0;
    (void)ares_timeout(channel->channel, NULL, &tv);

    // Wait for events on these file descriptors.
    if (poll(fds, num_fds, tv.tv_sec * 1000 + tv.tv_usec / 1000) != 0)
    {
      // We got at least one event, so find which file descriptor(s) this was on.
      for (int fd_idx = 0; fd_idx < num_fds; fd_idx++)
      {
        struct pollfd* fd = &fds[fd_idx];
        if (fd->revents != 0)
        {
          // Call into ares to notify it of the event.  The interface requires
          // that we pass separate file descriptors for read and write events
          // or ARES_SOCKET_BAD if no event has occurred.
          ares_process_fd(channel->channel,
                          fd->revents & (POLLRDNORM | POLLIN) ? fd->fd : ARES_SOCKET_BAD,
                          fd->revents & (POLLWRNORM | POLLOUT) ? fd->fd : ARES_SOCKET_BAD);
        }
      }
    }
    else
    {
      // No events, so just call into ares with no file descriptor to let it handle timeouts.
      ares_process_fd(channel->channel, ARES_SOCKET_BAD, ARES_SOCKET_BAD);
    }
  }
}

DnsCachedResolver::DnsChannel* DnsCachedResolver::get_dns_channel()
{
  // Get the channel from the thread-local data, or create a new one if none
  // found.
  DnsChannel* channel = (DnsChannel*)pthread_getspecific(_thread_local);
  size_t server_count = _dns_servers.size();
  if (server_count > 3)
  {
    TRC_WARNING("%d DNS servers provided, only using the first 3", _dns_servers.size());
    server_count = 3;
  }

  if ((channel == NULL) &&
      (server_count > 0))
  {
    channel = new DnsChannel;
    channel->pending_queries = 0;
    channel->resolver = this;
    struct ares_options options;

    // ARES_FLAG_STAYOPEN implements TCP keepalive - it doesn't do
    // anything obviously helpful for UDP connections to the DNS server,
    // but it's what we've always tested with so not worth the risk of removing.
    options.flags = ARES_FLAG_STAYOPEN;
    options.timeout = 1000;
    options.tries = server_count;
    options.ndots = 0;
    options.udp_port = _port;
    // We must use ares_set_servers rather than setting it in the options for IPv6 support.
    options.servers = NULL;
    options.nservers = 0;
    ares_init_options(&channel->channel,
                      &options,
                      ARES_OPT_FLAGS |
                      ARES_OPT_TIMEOUTMS |
                      ARES_OPT_TRIES |
                      ARES_OPT_NDOTS |
                      ARES_OPT_UDP_PORT |
                      ARES_OPT_SERVERS);

    // Convert our vector of IP46Addresses into the linked list of
    // ares_addr_nodes which ares_set_servers takes.
    for (size_t ii = 0;
         ii < server_count;
         ii++)
    {
      IP46Address server = _dns_servers[ii];
      struct ares_addr_node* ares_addr = &_ares_addrs[ii];
      memset(ares_addr, 0, sizeof(struct ares_addr_node));
      if (ii > 0)
      {
        int prev_idx = ii - 1;
        _ares_addrs[prev_idx].next = ares_addr;
      }

      ares_addr->family = server.af;
      if (server.af == AF_INET)
      {
        memcpy(&ares_addr->addr.addr4, &server.addr.ipv4, sizeof(ares_addr->addr.addr4));
      }
      else
      {
        memcpy(&ares_addr->addr.addr6, &server.addr.ipv6, sizeof(ares_addr->addr.addr6));
      }
    }
    
    ares_set_servers(channel->channel, _ares_addrs);

    pthread_setspecific(_thread_local, channel);
  }

  return channel;
}

void DnsCachedResolver::destroy_dns_channel(DnsChannel* channel)
{
  ares_destroy(channel->channel);
  delete channel;
}

DnsCachedResolver::DnsTsx::DnsTsx(DnsChannel* channel, const std::string& domain, int dnstype) :
  _channel(channel),
  _domain(domain),
  _dnstype(dnstype)
{
}

DnsCachedResolver::DnsTsx::~DnsTsx()
{
}

void DnsCachedResolver::DnsTsx::execute()
{
  // Note that in error cases, ares_query can call the callback
  // synchronously on the same thread. _cache_lock has to be recursive
  // to account for this (and it's slightly cleaner to increment
  // pending_queries first, to stop it going negative).
  ++_channel->pending_queries;

  ares_query(_channel->channel,
             _domain.c_str(),
             ns_c_in,
             _dnstype,
             DnsTsx::ares_callback,
             this);
}

void DnsCachedResolver::DnsTsx::ares_callback(void* arg,
                                              int status,
                                              int timeouts,
                                              unsigned char* abuf,
                                              int alen)
{
  ((DnsTsx*)arg)->ares_callback(status, timeouts, abuf, alen);
}


void DnsCachedResolver::DnsTsx::ares_callback(int status, int timeouts, unsigned char* abuf, int alen)
{
  _channel->resolver->dns_response(_domain, _dnstype, status, abuf, alen);
  --_channel->pending_queries;
  delete this;
}
<|MERGE_RESOLUTION|>--- conflicted
+++ resolved
@@ -332,7 +332,6 @@
                 ce->domain.c_str(),
                 DnsRRecord::rrtype_to_string(ce->dnstype).c_str());
 
-<<<<<<< HEAD
       int expiry = ce->expires - time(NULL);
       if (expiry < 0)
       {
@@ -341,16 +340,10 @@
         expiry = 0;
       }
 
-      results.push_back(std::move(DnsResult(ce->domain,
-                                            ce->dnstype,
-                                            ce->records,
-                                            expiry)));
-=======
       results.push_back(DnsResult(ce->domain,
-                                            ce->dnstype,
-                                            ce->records,
-                                            ce->expires - time(NULL)));
->>>>>>> 357b68a8
+                                  ce->dnstype,
+                                  ce->records,
+                                  expiry));
     }
     else
     {
