--- conflicted
+++ resolved
@@ -954,18 +954,10 @@
     channel->resolver = this;
     struct ares_options options;
 
-<<<<<<< HEAD
     options.flags = ARES_FLAG_USEVC;
-    options.timeout = _timeout;
-=======
-    // ARES_FLAG_STAYOPEN implements TCP keepalive - it doesn't do
-    // anything obviously helpful for UDP connections to the DNS server,
-    // but it's what we've always tested with so not worth the risk of removing.
-    options.flags = ARES_FLAG_STAYOPEN;
     // At start of day large deployments make a large number of DNS requests, allow a low
     // number of DNS servers more time to complete.
     options.timeout = _timeout / server_count;
->>>>>>> cf42684d
     options.tries = 1;
     options.ndots = 0;
     options.udp_port = _port;
