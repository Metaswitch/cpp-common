--- conflicted
+++ resolved
@@ -231,12 +231,9 @@
   // This will contain all of the domains we need to query the cache or perform
   // a DNS lookup for.
   std::vector<std::string> query_required;
-<<<<<<< HEAD
-=======
 
   // This map lets us keep track of which results are for which domains.
   std::map<std::string, DnsResult> result_map;
->>>>>>> 98a1a078
 
   pthread_mutex_lock(&_cache_lock);
 
@@ -254,11 +251,7 @@
     {
       // There were some DNS records in the static cache - we use these in
       // preference to a DNS lookup.
-<<<<<<< HEAD
-      results.push_back(static_result);
-=======
       result_map.insert(std:pair<std:string, DnsResult>(domain, static_result));
->>>>>>> 98a1a078
     }
     else
     {
@@ -269,9 +262,6 @@
   }
 
   // Now do the actual lookup
-<<<<<<< HEAD
-  inner_dns_query(query_required, dnstype, results, trail);
-=======
   inner_dns_query(query_required, dnstype, result_map, trail);
 
   // The vector of results must match the order of domains passed in.
@@ -279,7 +269,6 @@
   {
     results.push_back(results_map[domain]);
   }
->>>>>>> 98a1a078
 
   pthread_mutex_unlock(&_cache_lock);
 }
