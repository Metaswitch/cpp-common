/**
 * @file dnscachedresolver.cpp Implements a DNS caching resolver using C-ARES
 *
 * Project Clearwater - IMS in the Cloud
 * Copyright (C) 2014  Metaswitch Networks Ltd
 *
 * This program is free software: you can redistribute it and/or modify it
 * under the terms of the GNU General Public License as published by the
 * Free Software Foundation, either version 3 of the License, or (at your
 * option) any later version, along with the "Special Exception" for use of
 * the program along with SSL, set forth below. This program is distributed
 * in the hope that it will be useful, but WITHOUT ANY WARRANTY;
 * without even the implied warranty of MERCHANTABILITY or FITNESS FOR
 * A PARTICULAR PURPOSE.  See the GNU General Public License for more
 * details. You should have received a copy of the GNU General Public
 * License along with this program.  If not, see
 * <http://www.gnu.org/licenses/>.
 *
 * The author can be reached by email at clearwater@metaswitch.com or by
 * post at Metaswitch Networks Ltd, 100 Church St, Enfield EN2 6BQ, UK
 *
 * Special Exception
 * Metaswitch Networks Ltd  grants you permission to copy, modify,
 * propagate, and distribute a work formed by combining OpenSSL with The
 * Software, or a work derivative of such a combination, even if such
 * copying, modification, propagation, or distribution would otherwise
 * violate the terms of the GPL. You must comply with the GPL in all
 * respects for all of the code used other than OpenSSL.
 * "OpenSSL" means OpenSSL toolkit software distributed by the OpenSSL
 * Project and licensed under the OpenSSL Licenses, or a work based on such
 * software and licensed under the OpenSSL Licenses.
 * "OpenSSL Licenses" means the OpenSSL License and Original SSLeay License
 * under which the OpenSSL Project distributes the OpenSSL toolkit software,
 * as those licenses appear in the file LICENSE-OPENSSL.
 */

#include <sys/socket.h>
#include <netinet/in.h>
#include <arpa/inet.h>
#include <poll.h>

#include <sstream>
#include <iomanip>

#include "log.h"
#include "dnsparser.h"
#include "dnscachedresolver.h"

DnsResult::DnsResult(const std::string& domain,
                     int dnstype,
                     const std::vector<DnsRRecord*>& records,
                     int ttl) :
  _domain(domain),
  _dnstype(dnstype),
  _records(),
  _ttl(ttl)
{
  // Clone the records to the result.
  for (std::vector<DnsRRecord*>::const_iterator i = records.begin();
       i != records.end();
       ++i)
  {
    _records.push_back((*i)->clone());
  }
}

DnsResult::DnsResult(const std::string& domain,
                     int dnstype,
                     int ttl) :
  _domain(domain),
  _dnstype(dnstype),
  _records(),
  _ttl(ttl)
{
}

DnsResult::~DnsResult()
{
  while (!_records.empty())
  {
    delete _records.back();
    _records.pop_back();
  }
}

DnsCachedResolver::DnsCachedResolver(const std::string& dns_server) :
  _cache_lock(PTHREAD_MUTEX_INITIALIZER),
  _cache()
{
  LOG_STATUS("Creating Cached Resolver using server %s", dns_server.c_str());

  // Initialize the ares library.  This might have already been done by curl
  // but it's safe to do it twice.
  ares_library_init(ARES_LIB_INIT_ALL);

  // Parse the DNS server's IP address.
  if (!inet_aton(dns_server.c_str(), &_dns_server))
  {
    LOG_ERROR("Failed to parse '%s' as IP address - defaulting to 127.0.0.1", dns_server.c_str());
    (void)inet_aton("127.0.0.1", &_dns_server);
  }

  // We store a DNSResolver in thread-local data, so create the thread-local
  // store.
  pthread_key_create(&_thread_local, (void(*)(void*))&destroy_dns_channel);
}

DnsCachedResolver::~DnsCachedResolver()
{
  DnsChannel* channel = (DnsChannel*)pthread_getspecific(_thread_local);
  if (channel != NULL)
  {
    pthread_setspecific(_thread_local, NULL);
    destroy_dns_channel(channel);
  }

  // Clear the cache.
  clear();
}

DnsResult DnsCachedResolver::dns_query(const std::string& domain,
                                       int dnstype)
{
  DnsChannel* channel = NULL;

  pthread_mutex_lock(&_cache_lock);

  // Expire any cache entries that have passed their TTL.
  expire_cache();

  DnsCacheEntryPtr ce = get_cache_entry(domain, dnstype);

  if (ce == NULL)
  {
    // Create an empty record for this cache entry.
    LOG_DEBUG("Create cache entry pending query");
    ce = create_cache_entry(domain, dnstype);

    // Get a DNS channel to issue any queries.
    channel = get_dns_channel();

    if (channel != NULL)
    {
      // DNS server is configured, so create a Transaction for the query and
      // execute it.  Mark the entry as pending and take the lock on it
      // before doing this to prevent any other threads sending the same
      // query.
      LOG_DEBUG("Create and execute DNS query transaction");
      ce->pending_query = true;
      pthread_mutex_lock(&ce->lock);
      DnsTsx* tsx = new DnsTsx(channel, domain, dnstype);
      tsx->execute();

      LOG_DEBUG("Wait for query responses");
      pthread_mutex_unlock(&_cache_lock);
      wait_for_replies(channel);
      pthread_mutex_lock(&_cache_lock);
      LOG_DEBUG("Received all query responses");
    }
  }

  // We should now have responses for everything (unless another thread was
  // already doing a query), so get the response.
  if (ce->pending_query)
  {
    // We must release the global lock and let the other thread finish
    // the query.
    // @TODO - may need to do something with reference counting of the
    // DnsCacheEntry to make this watertight.
    pthread_mutex_unlock(&_cache_lock);
    pthread_mutex_lock(&ce->lock);
    pthread_mutex_unlock(&ce->lock);
    pthread_mutex_lock(&_cache_lock);
  }

  LOG_DEBUG("Pulling %d records from cache for %s %s",
            ce->records.size(),
            ce->domain.c_str(),
            DnsRRecord::rrtype_to_string(ce->dnstype).c_str());

  DnsResult result(ce->domain,
                   ce->dnstype,
                   ce->records,
                   ce->expires - time(NULL));

  pthread_mutex_unlock(&_cache_lock);

  return result;
}

void DnsCachedResolver::dns_query(const std::vector<std::string>& domains,
                                  int dnstype,
                                  std::vector<DnsResult>& results)
{
  DnsChannel* channel = NULL;

  pthread_mutex_lock(&_cache_lock);

  // Expire any cache entries that have passed their TTL.
  expire_cache();

  // First see if any of the domains need to be queried.
  for (std::vector<std::string>::const_iterator i = domains.begin();
       i != domains.end();
       ++i)
  {
    LOG_VERBOSE("Check cache for %s type %d", (*i).c_str(), dnstype);
    if (get_cache_entry(*i, dnstype) == NULL)
    {
      LOG_DEBUG("No entry found in cache");

      // Create an empty record for this cache entry.
      LOG_DEBUG("Create cache entry pending query");
      DnsCacheEntryPtr ce = create_cache_entry(*i, dnstype);

      if (channel == NULL)
      {
        // Get a DNS channel to issue any queries.
        channel = get_dns_channel();
      }

      if (channel != NULL)
      {
        // DNS server is configured, so create a Transaction for the query
        // and execute it.  Mark the entry as pending and take the lock on
        // it before doing this to prevent any other threads sending the
        // same query.
        LOG_DEBUG("Create and execute DNS query transaction");
        ce->pending_query = true;
        pthread_mutex_lock(&ce->lock);
        DnsTsx* tsx = new DnsTsx(channel, *i, dnstype);
        tsx->execute();
      }
    }
  }

  if (channel != NULL)
  {
    // Issued some queries, so wait for the replies before processing the
    // request further.
    LOG_DEBUG("Wait for query responses");
    pthread_mutex_unlock(&_cache_lock);
    wait_for_replies(channel);
    pthread_mutex_lock(&_cache_lock);
    LOG_DEBUG("Received all query responses");
  }

  // We should now have responses for everything (unless another thread was
  // already doing a query), so loop collecting the responses.
  for (std::vector<std::string>::const_iterator i = domains.begin();
       i != domains.end();
       ++i)
  {
    DnsCacheEntryPtr ce = get_cache_entry(*i, dnstype);

    if (ce != NULL)
    {
      // Found the cache entry, so check whether it is still pending a query.
      if (ce->pending_query)
      {
        // We must release the global lock and let the other thread finish
        // the query.
        // @TODO - may need to do something with reference counting of the
        // DnsCacheEntry to make this watertight.
        pthread_mutex_unlock(&_cache_lock);
        pthread_mutex_lock(&ce->lock);
        pthread_mutex_unlock(&ce->lock);
        pthread_mutex_lock(&_cache_lock);
      }

      // Can now pull the information from the cache entry in to the results.
      LOG_DEBUG("Pulling %d records from cache for %s %s",
                ce->records.size(),
                ce->domain.c_str(),
                DnsRRecord::rrtype_to_string(ce->dnstype).c_str());

      results.push_back(DnsResult(ce->domain,
                                  ce->dnstype,
                                  ce->records,
                                  ce->expires - time(NULL)));
    }
    else
    {
      // This shouldn't happen, but if it does, return an empty result set.
      LOG_DEBUG("Return empty result set");
      results.push_back(DnsResult(*i, dnstype, 0));
    }
  }

  pthread_mutex_unlock(&_cache_lock);
}

/// Adds or updates an entry in the cache.
void DnsCachedResolver::add_to_cache(const std::string& domain,
                                     int dnstype,
                                     std::vector<DnsRRecord*>& records)
{
  pthread_mutex_lock(&_cache_lock);

  LOG_DEBUG("Adding cache entry %s %s",
            domain.c_str(), DnsRRecord::rrtype_to_string(dnstype).c_str());

  DnsCacheEntryPtr ce = get_cache_entry(domain, dnstype);

  if (ce == NULL)
  {
    // Create a new cache entry.
    LOG_DEBUG("Create cache entry");
    ce = create_cache_entry(domain, dnstype);
  }
  else
  {
    // Clear the existing entry of records.
    clear_cache_entry(ce);
  }

  // Copy all the records across to the cache entry.
  for (size_t ii = 0; ii < records.size(); ++ii)
  {
    add_record_to_cache(ce, records[ii]);
  }

  records.clear();

  // Finally make sure the record is in the expiry list.
  add_to_expiry_list(ce);

  pthread_mutex_unlock(&_cache_lock);
}

/// Renders the current contents of the cache to a displayable string.
std::string DnsCachedResolver::display_cache()
{
  std::ostringstream oss;
  pthread_mutex_lock(&_cache_lock);
  expire_cache();
  int now = time(NULL);
  for (DnsCache::const_iterator i = _cache.begin();
       i != _cache.end();
       ++i)
  {
    DnsCacheEntryPtr ce = i->second;
    oss << "Cache entry " << ce->domain
        << " type=" << DnsRRecord::rrtype_to_string(ce->dnstype)
        << " expires=" << ce->expires-now << std::endl;

    for (std::vector<DnsRRecord*>::const_iterator j = ce->records.begin();
         j != ce->records.end();
         ++j)
    {
      oss << (*j)->to_string() << std::endl;
    }
  }
  pthread_mutex_unlock(&_cache_lock);
  return oss.str();
}

/// Clears the cache.
void DnsCachedResolver::clear()
{
  LOG_DEBUG("Clearing %d cache entries", _cache.size());
  while (!_cache.empty())
  {
    DnsCache::iterator i = _cache.begin();
    DnsCacheEntryPtr ce = i->second;
    LOG_DEBUG("Deleting cache entry %s %s",
              ce->domain.c_str(),
              DnsRRecord::rrtype_to_string(ce->dnstype).c_str());
    clear_cache_entry(ce);
    _cache.erase(i);
  }
}

/// Handles a DNS response from the server.
void DnsCachedResolver::dns_response(const std::string& domain,
                                     int dnstype,
                                     int status,
                                     unsigned char* abuf,
                                     int alen)
{
  pthread_mutex_lock(&_cache_lock);

  LOG_DEBUG("Received DNS response for %s type %s",
            domain.c_str(), DnsRRecord::rrtype_to_string(dnstype).c_str());

  // Stores the domain pointed to by a CNAME record
  std::string canonical_domain;

  // Find the relevant node in the cache.
  DnsCacheEntryPtr ce = get_cache_entry(domain, dnstype);

  // Note that if the request failed or the response failed to parse the expiry
  // time in the cache record is left unchanged.  If it is an existing record
  // it will expire according to the current expiry value, if it is a new
  // record it will expire after DEFAULT_NEGATIVE_CACHE_TTL time.
  if (status == ARES_SUCCESS)
  {
    // Create a message parser and parse the message.
    DnsParser parser(abuf, alen);
    if (parser.parse())
    {
      // Parsing was successful, so clear out any old records, then process
      // the answers and additional data.
      clear_cache_entry(ce);

      while (!parser.answers().empty())
      {
        DnsRRecord* rr = parser.answers().front();
        parser.answers().pop_front();
        if ((rr->rrtype() == ns_t_a) ||
            (rr->rrtype() == ns_t_aaaa))
        {
          // A/AAAA record, so check that RRNAME matches the question
          // (or a CNAME).
          if ((strcasecmp(rr->rrname().c_str(), domain.c_str()) == 0) ||
              (strcasecmp(rr->rrname().c_str(), canonical_domain.c_str()) == 0))
          {
            // RRNAME matches, so add this record to the cache entry.
            add_record_to_cache(ce, rr);
          }
          else
          {
            LOG_DEBUG("Ignoring A/AAAA record for %s (expecting domain %s)",
                      rr->rrname().c_str(), domain.c_str());
            delete rr;
          }
        }
        else if ((rr->rrtype() == ns_t_srv) ||
                 (rr->rrtype() == ns_t_naptr))
        {
          // SRV or NAPTR record, so add it to the cache entry.
          add_record_to_cache(ce, rr);
        }
        else if (rr->rrtype() == ns_t_cname)
        {
          // Store off the CNAME value, so that if we see subsequent A
          // records for the pointed-to name, we'll recognise them.
          //
          // This only works for responses that contain a CNAME
          // followed by other valid records, e.g.
          // example.net CNAME example.com
          // example.com A 10.0.0.1
          //
          // RFC 1034 mandates this format, so this should be fine.
          
          canonical_domain = ((DnsCNAMERecord*)rr)->target();
          LOG_DEBUG("CNAME record pointing at %s - treating this as equivalent to %s",
                    canonical_domain.c_str(),
                    domain.c_str());
        }
        else
        {
<<<<<<< HEAD
          LOG_WARNING("Ignoring %s record in DNS answer - only CNAME, A, AAAA, NAPTR and SRV are supported", DnsRRecord::rrtype_to_string(rr->rrtype()).c_str());
=======
          LOG_WARNING("Ignoring %s record in DNS answer - only A, AAAA, NAPTR and SRV are supported",
                      DnsRRecord::rrtype_to_string(rr->rrtype()).c_str());
>>>>>>> 284634c6
          delete rr;
        }
      }

      // Process any additional records returned in the response, creating
      // or updating cache entries.  First we sort the records by cache key.
      std::map<DnsCacheKey, std::list<DnsRRecord*> > sorted;
      while (!parser.additional().empty())
      {
        DnsRRecord* rr = parser.additional().front();
        parser.additional().pop_front();
        if (caching_enabled(rr->rrtype()))
        {
          // Caching is enabled for this record type, so add it to sorted
          // structure.
          sorted[std::make_pair(rr->rrtype(), rr->rrname())].push_back(rr);
        }
        else
        {
          // Caching not enabled for this record, so delete it.
          delete rr;
        }
      }

      // Now update each cache record in turn.
      for (std::map<DnsCacheKey, std::list<DnsRRecord*> >::const_iterator i = sorted.begin();
           i != sorted.end();
           ++i)
      {
        DnsCacheEntryPtr ace = get_cache_entry(i->first.second, i->first.first);
        if (ace == NULL)
        {
          // No existing cache entry, so create one.
          ace = create_cache_entry(i->first.second, i->first.first);
        }
        else
        {
          // Existing cache entry so clear out any existing records.
          clear_cache_entry(ace);
        }
        for (std::list<DnsRRecord*>::const_iterator j = i->second.begin();
             j != i->second.end();
             ++j)
        {
          add_record_to_cache(ace, *j);
        }

        // Finally make sure the record is in the expiry list.
        add_to_expiry_list(ace);
      }
    }
  }
  else
  {
    // If we can't contact the DNS server, keep using the old record's value until we can reconnect.
    LOG_ERROR("Failed to retrieve record for %s: %s", domain.c_str(), ares_strerror(status));
    ce->expires = 30;
  }

  // If there were no records set cache a negative entry to prevent
  // immediate retries.
  if ((ce->records.empty()) &&
      (ce->expires == 0))
  {
    // We didn't get an SOA record, so use a default negative cache timeout.
    ce->expires = DEFAULT_NEGATIVE_CACHE_TTL + time(NULL);
  }

  // Add the record to the expiry list.
  add_to_expiry_list(ce);

  // Flag that the cache entry is no longer pending a query, and release
  // the lock on the cache entry.
  ce->pending_query = false;
  pthread_mutex_unlock(&ce->lock);

  pthread_mutex_unlock(&_cache_lock);
}

/// Returns true if the specified RR type should be cached.
bool DnsCachedResolver::caching_enabled(int rrtype)
{
  return (rrtype == ns_t_a) || (rrtype == ns_t_aaaa) || (rrtype == ns_t_srv) || (rrtype == ns_t_naptr);
}

/// Finds an existing cache entry for the specified domain name and NS type.
DnsCachedResolver::DnsCacheEntryPtr DnsCachedResolver::get_cache_entry(const std::string& domain, int dnstype)
{
  DnsCache::iterator i = _cache.find(std::make_pair(dnstype, domain));

  if (i != _cache.end())
  {
    return i->second;
  }

  return NULL;
}

/// Creates a new empty cache entry for the specified domain name and NS type.
DnsCachedResolver::DnsCacheEntryPtr DnsCachedResolver::create_cache_entry(const std::string& domain, int dnstype)
{
  DnsCacheEntryPtr ce = DnsCacheEntryPtr(new DnsCacheEntry());
  pthread_mutex_init(&ce->lock, NULL);
  ce->domain = domain;
  ce->dnstype = dnstype;
  ce->expires = 0;
  ce->pending_query = false;
  _cache[std::make_pair(dnstype, domain)] = ce;

  return ce;
}

/// Adds the cache entry to the expiry list.
void DnsCachedResolver::add_to_expiry_list(DnsCacheEntryPtr ce)
{
  LOG_DEBUG("Adding %s to cache expiry list with expiry time of %d", ce->domain.c_str(), ce->expires);
  _cache_expiry_list.insert(std::make_pair(ce->expires, std::make_pair(ce->dnstype, ce->domain)));
}

/// Scans for expired cache entries.  In most case records are created then
/// expired, but occasionally a record may be refreshed.  To avoid having
/// to move the record in the expiry list we allow a single record to be
/// reference multiple times in the expiry list, but only expire it when
/// the last reference is reached.
void DnsCachedResolver::expire_cache()
{
  int now = time(NULL);

  while ((!_cache_expiry_list.empty()) &&
         (_cache_expiry_list.begin()->first < now))
  {
    std::multimap<int, DnsCacheKey>::iterator i = _cache_expiry_list.begin();
    LOG_DEBUG("Removing record for %s (type %d, expiry time %d) from the expiry list", i->second.second.c_str(), i->second.first, i->first);

    // Check that the record really is due for expiry and hasn't been
    // refreshed or already deleted.
    DnsCache::iterator j = _cache.find(i->second);
    if (j != _cache.end())
    {
      DnsCacheEntryPtr ce = j->second;

      if (ce->expires == i->first)
      {
        // Record really is ready to expire, so remove it from the main cache
        // map.
        LOG_DEBUG("Expiring record for %s (type %d) from the DNS cache", ce->domain.c_str(), ce->dnstype);
        clear_cache_entry(ce);
        _cache.erase(j);
      }
    }

    _cache_expiry_list.erase(i);
  }
}

/// Clears all the records from a cache entry.
void DnsCachedResolver::clear_cache_entry(DnsCacheEntryPtr ce)
{
  while (!ce->records.empty())
  {
    delete ce->records.back();
    ce->records.pop_back();
  }
  ce->expires = 0;
}

/// Adds a DNS RR to a cache entry.
void DnsCachedResolver::add_record_to_cache(DnsCacheEntryPtr ce, DnsRRecord* rr)
{
  LOG_DEBUG("Adding record to cache entry, TTL=%d, expiry=%ld", rr->ttl(), rr->expires());
  if ((ce->expires == 0) ||
      (ce->expires > rr->expires()))
  {
    LOG_DEBUG("Update cache entry expiry to %ld", rr->expires());
    ce->expires = rr->expires();
  }
  ce->records.push_back(rr);
}

/// Waits for replies to outstanding DNS queries on the specified channel.
void DnsCachedResolver::wait_for_replies(DnsChannel* channel)
{
  // Wait until the expected number of results has been returned.
  while (channel->pending_queries > 0)
  {
    // Call into ares to get details of the sockets it's using.
    ares_socket_t scks[ARES_GETSOCK_MAXNUM];
    int rw_bits = ares_getsock(channel->channel, scks, ARES_GETSOCK_MAXNUM);

    // Translate these sockets into pollfd structures.
    int num_fds = 0;
    struct pollfd fds[ARES_GETSOCK_MAXNUM];
    for (int fd_idx = 0; fd_idx < ARES_GETSOCK_MAXNUM; fd_idx++)
    {
      struct pollfd* fd = &fds[fd_idx];
      fd->fd = scks[fd_idx];
      fd->events = 0;
      fd->revents = 0;
      if (ARES_GETSOCK_READABLE(rw_bits, fd_idx))
      {
        fd->events |= POLLRDNORM | POLLIN;
      }
      if (ARES_GETSOCK_WRITABLE(rw_bits, fd_idx))
      {
        fd->events |= POLLWRNORM | POLLOUT;
      }
      if (fd->events != 0)
      {
        num_fds++;
      }
    }

    // Calculate the timeout.
    struct timeval tv;
    tv.tv_sec = 0;
    tv.tv_usec = 0;
    (void)ares_timeout(channel->channel, NULL, &tv);

    // Wait for events on these file descriptors.
    if (poll(fds, num_fds, tv.tv_sec * 1000 + tv.tv_usec / 1000) != 0)
    {
      // We got at least one event, so find which file descriptor(s) this was on.
      for (int fd_idx = 0; fd_idx < num_fds; fd_idx++)
      {
        struct pollfd* fd = &fds[fd_idx];
        if (fd->revents != 0)
        {
          // Call into ares to notify it of the event.  The interface requires
          // that we pass separate file descriptors for read and write events
          // or ARES_SOCKET_BAD if no event has occurred.
          ares_process_fd(channel->channel,
                          fd->revents & (POLLRDNORM | POLLIN) ? fd->fd : ARES_SOCKET_BAD,
                          fd->revents & (POLLWRNORM | POLLOUT) ? fd->fd : ARES_SOCKET_BAD);
        }
      }
    }
    else
    {
      // No events, so just call into ares with no file descriptor to let it handle timeouts.
      ares_process_fd(channel->channel, ARES_SOCKET_BAD, ARES_SOCKET_BAD);
    }
  }
}

DnsCachedResolver::DnsChannel* DnsCachedResolver::get_dns_channel()
{
  // Get the channel from the thread-local data, or create a new one if none
  // found.
  DnsChannel* channel = (DnsChannel*)pthread_getspecific(_thread_local);
  if ((channel == NULL) &&
      (_dns_server.s_addr != 0))
  {
    channel = new DnsChannel;
    channel->pending_queries = 0;
    channel->resolver = this;
    struct ares_options options;
    options.flags = ARES_FLAG_PRIMARY | ARES_FLAG_STAYOPEN;
    options.timeout = 1000;
    options.tries = 1;
    options.ndots = 0;
    options.servers = (struct in_addr*)&_dns_server;
    options.nservers = 1;
    ares_init_options(&channel->channel,
                      &options,
                      ARES_OPT_FLAGS |
                      ARES_OPT_TIMEOUTMS |
                      ARES_OPT_TRIES |
                      ARES_OPT_NDOTS |
                      ARES_OPT_SERVERS);
    pthread_setspecific(_thread_local, channel);
  }

  return channel;
}

void DnsCachedResolver::destroy_dns_channel(DnsChannel* channel)
{
  ares_destroy(channel->channel);
  delete channel;
}

DnsCachedResolver::DnsTsx::DnsTsx(DnsChannel* channel, const std::string& domain, int dnstype) :
  _channel(channel),
  _domain(domain),
  _dnstype(dnstype)
{
}

DnsCachedResolver::DnsTsx::~DnsTsx()
{
}

void DnsCachedResolver::DnsTsx::execute()
{
  ares_query(_channel->channel,
             _domain.c_str(),
             ns_c_in,
             _dnstype,
             DnsTsx::ares_callback,
             this);
  ++_channel->pending_queries;
}

void DnsCachedResolver::DnsTsx::ares_callback(void* arg,
                                              int status,
                                              int timeouts,
                                              unsigned char* abuf,
                                              int alen)
{
  ((DnsTsx*)arg)->ares_callback(status, timeouts, abuf, alen);
}


void DnsCachedResolver::DnsTsx::ares_callback(int status, int timeouts, unsigned char* abuf, int alen)
{
  --_channel->pending_queries;
  _channel->resolver->dns_response(_domain, _dnstype, status, abuf, alen);
}
<|MERGE_RESOLUTION|>--- conflicted
+++ resolved
@@ -450,12 +450,8 @@
         }
         else
         {
-<<<<<<< HEAD
-          LOG_WARNING("Ignoring %s record in DNS answer - only CNAME, A, AAAA, NAPTR and SRV are supported", DnsRRecord::rrtype_to_string(rr->rrtype()).c_str());
-=======
-          LOG_WARNING("Ignoring %s record in DNS answer - only A, AAAA, NAPTR and SRV are supported",
+          LOG_WARNING("Ignoring %s record in DNS answer - only CNAME, A, AAAA, NAPTR and SRV are supported",
                       DnsRRecord::rrtype_to_string(rr->rrtype()).c_str());
->>>>>>> 284634c6
           delete rr;
         }
       }
