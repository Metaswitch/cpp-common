/**
 * @file diameterstack.cpp class implementation wrapping freeDiameter
 *
 * Project Clearwater - IMS in the Cloud
 * Copyright (C) 2013  Metaswitch Networks Ltd
 *
 * This program is free software: you can redistribute it and/or modify it
 * under the terms of the GNU General Public License as published by the
 * Free Software Foundation, either version 3 of the License, or (at your
 * option) any later version, along with the "Special Exception" for use of
 * the program along with SSL, set forth below. This program is distributed
 * in the hope that it will be useful, but WITHOUT ANY WARRANTY;
 * without even the implied warranty of MERCHANTABILITY or FITNESS FOR
 * A PARTICULAR PURPOSE.  See the GNU General Public License for more
 * details. You should have received a copy of the GNU General Public
 * License along with this program.  If not, see
 * <http://www.gnu.org/licenses/>.
 *
 * The author can be reached by email at clearwater@metaswitch.com or by
 * post at Metaswitch Networks Ltd, 100 Church St, Enfield EN2 6BQ, UK
 *
 * Special Exception
 * Metaswitch Networks Ltd  grants you permission to copy, modify,
 * propagate, and distribute a work formed by combining OpenSSL with The
 * Software, or a work derivative of such a combination, even if such
 * copying, modification, propagation, or distribution would otherwise
 * violate the terms of the GPL. You must comply with the GPL in all
 * respects for all of the code used other than OpenSSL.
 * "OpenSSL" means OpenSSL toolkit software distributed by the OpenSSL
 * Project and licensed under the OpenSSL Licenses, or a work based on such
 * software and licensed under the OpenSSL Licenses.
 * "OpenSSL Licenses" means the OpenSSL License and Original SSLeay License
 * under which the OpenSSL Project distributes the OpenSSL toolkit software,
 * as those licenses appear in the file LICENSE-OPENSSL.
 */

#include "diameterstack.h"
#include "log.h"
#include "sasevent.h"

using namespace Diameter;

Stack* Stack::INSTANCE = &DEFAULT_INSTANCE;
Stack Stack::DEFAULT_INSTANCE;

Stack::Stack() : _initialized(false), _callback_handler(NULL), _callback_fallback_handler(NULL)
{
}

Stack::~Stack()
{
}

void Stack::initialize()
{
  // Initialize if we haven't already done so.  We don't do this in the
  // constructor because we can't throw exceptions on failure.
  if (!_initialized)
  {
    LOG_STATUS("Initializing Diameter stack");
    int rc = fd_core_initialize();
    if (rc != 0)
    {
      throw Exception("fd_core_initialize", rc); // LCOV_EXCL_LINE
    }
    rc = fd_log_handler_register(Stack::logger);
    if (rc != 0)
    {
      throw Exception("fd_log_handler_register", rc); // LCOV_EXCL_LINE
    }
    _initialized = true;
  }
}

void Stack::configure(std::string filename)
{
  initialize();
  LOG_STATUS("Configuring Diameter stack from file %s", filename.c_str());
  int rc = fd_core_parseconf(filename.c_str());
  if (rc != 0)
  {
    throw Exception("fd_core_parseconf", rc); // LCOV_EXCL_LINE
  }
}

void Stack::advertize_application(const Dictionary::Application& app)
{
  initialize();
  int rc = fd_disp_app_support(app.dict(), NULL, 1, 0);
  if (rc != 0)
  {
    throw Exception("fd_disp_app_support", rc); // LCOV_EXCL_LINE
  }
}

void Stack::advertize_application(const Dictionary::Vendor& vendor, const Dictionary::Application& app)
{
  initialize();
  int rc = fd_disp_app_support(app.dict(), vendor.dict(), 1, 0);
  if (rc != 0)
  {
    throw Exception("fd_disp_app_support", rc); // LCOV_EXCL_LINE
  }
}

void Stack::register_handler(const Dictionary::Application& app, const Dictionary::Message& msg, BaseHandlerFactory* factory)
{
  // Register a callback for messages from our application with the specified message type.
  // DISP_HOW_CC indicates that we want to match on command code (and allows us to optionally
  // match on application if specified). Use a pointer to our HandlerFactory to pass through
  // to our callback function.
  struct disp_when data;
  memset(&data, 0, sizeof(data));
  data.app = app.dict();
  data.command = msg.dict();
  int rc = fd_disp_register(handler_callback_fn, DISP_HOW_CC, &data, (void *)factory, &_callback_handler);

  if (rc != 0)
  {
    throw Exception("fd_disp_register", rc); //LCOV_EXCL_LINE
  }
}

void Stack::register_fallback_handler(const Dictionary::Application &app)
{
  // Register a fallback callback for messages of an unexpected type to our application
  // so that we can log receiving an unexpected message.
  struct disp_when data;
  memset(&data, 0, sizeof(data));
  data.app = app.dict();
  int rc = fd_disp_register(fallback_handler_callback_fn, DISP_HOW_APPID, &data, NULL, &_callback_fallback_handler);

  if (rc != 0)
  {
    throw Exception("fd_disp_register", rc); //LCOV_EXCL_LINE
  }
}

int Stack::handler_callback_fn(struct msg** req, struct avp* avp, struct session* sess, void* handler_factory, enum disp_action* act)
{
  Stack* stack = Stack::get_instance();
  Dictionary* dict = ((Diameter::Stack::BaseHandlerFactory*)handler_factory)->_dict;

  SAS::TrailId trail = SAS::new_trail(0);

  // Create a new message object so and raise the necessary SAS logs.
  Message msg(dict, *req, stack);
  msg.sas_log_rx(trail, 0);
  msg.revoke_ownership();

  // Create and run the correct handler based on the received message and the dictionary
  // object we've passed through.
  Handler* handler = ((Diameter::Stack::BaseHandlerFactory*)handler_factory)->create(dict, req, trail);
  handler->run();

  // The handler will turn the message associated with the handler into an answer which we wish to send to the HSS.
  // Setting the action to DISP_ACT_SEND ensures that we will send this answer on without going to any other callbacks.
  // Return 0 to indicate no errors with the callback.
  *req = NULL;
  *act = DISP_ACT_CONT;
  return 0;
}

int Stack::fallback_handler_callback_fn(struct msg** msg, struct avp* avp, struct session* sess, void* opaque, enum disp_action* act)
{
  // This means we have received a message of an unexpected type.
  LOG_WARNING("Message of unexpected type received");
  return ENOTSUP;
}

void Stack::start()
{
  initialize();
  LOG_STATUS("Starting Diameter stack");
  int rc = fd_core_start();
  if (rc != 0)
  {
    throw Exception("fd_core_start", rc); // LCOV_EXCL_LINE
  }
}

void Stack::stop()
{
  if (_initialized)
  {
    LOG_STATUS("Stopping Diameter stack");
    if (_callback_handler)
    {
      (void)fd_disp_unregister(&_callback_handler, NULL);
    }

    if (_callback_fallback_handler)
    {
      (void)fd_disp_unregister(&_callback_fallback_handler, NULL);
    }

    int rc = fd_core_shutdown();
    if (rc != 0)
    {
      throw Exception("fd_core_shutdown", rc); // LCOV_EXCL_LINE
    }
  }
}

void Stack::wait_stopped()
{
  if (_initialized)
  {
    LOG_STATUS("Waiting for Diameter stack to stop");
    int rc = fd_core_wait_shutdown_complete();
    if (rc != 0)
    {
      throw Exception("fd_core_wait_shutdown_complete", rc); // LCOV_EXCL_LINE
    }
    fd_log_handler_unregister();
    _initialized = false;
  }
}

void Stack::logger(int fd_log_level, const char* fmt, va_list args)
{
  // freeDiameter log levels run from 1 (debug) to 6 (fatal).  (It also defines 0 for "annoying"
  // logs that are only compiled into debug builds, which we don't use.)  See libfdproto.h for
  // details.
  //
  // Our logger uses levels 0 (error) to 5 (debug).
  //
  // Map between the two.
  int log_level;
  switch (fd_log_level)
  {
    case FD_LOG_FATAL:
    case FD_LOG_ERROR:
      log_level = Log::ERROR_LEVEL;
      break;

    case FD_LOG_NOTICE:
      log_level = Log::STATUS_LEVEL;
      break;

    case FD_LOG_DEBUG:
    case FD_LOG_ANNOYING:
    default:
      log_level = Log::DEBUG_LEVEL;
      break;
  }
  Log::_write(log_level, "freeDiameter", 0, fmt, args);
}

void Stack::send(struct msg* fd_msg)
{
  fd_msg_send(&fd_msg, NULL, NULL);
}

void Stack::send(struct msg* fd_msg, Transaction* tsx)
{
  fd_msg_send(&fd_msg, Transaction::on_response, tsx);
}

void Stack::send(struct msg* fd_msg, Transaction* tsx, unsigned int timeout_ms)
{
  struct timespec timeout_ts;
  // TODO: Check whether this should be CLOCK_MONOTONIC - freeDiameter uses CLOCK_REALTIME but
  //       this feels like it might suffer over time changes.
  clock_gettime(CLOCK_REALTIME, &timeout_ts);
  timeout_ts.tv_nsec += (timeout_ms % 1000) * 1000 * 1000;
  timeout_ts.tv_sec += timeout_ms / 1000 + timeout_ts.tv_nsec / (1000 * 1000 * 1000);
  timeout_ts.tv_nsec = timeout_ts.tv_nsec % (1000 * 1000 * 1000);
  fd_msg_send_timeout(&fd_msg, Transaction::on_response, tsx, Transaction::on_timeout, &timeout_ts);
}

struct dict_object* Dictionary::Vendor::find(const std::string vendor)
{
  struct dict_object* dict;
  fd_dict_search(fd_g_config->cnf_dict, DICT_VENDOR, VENDOR_BY_NAME, vendor.c_str(), &dict, ENOENT);
  if (dict == NULL)
  {
    throw Diameter::Stack::Exception(vendor.c_str(), 0); // LCOV_EXCL_LINE
  }
  return dict;
}

struct dict_object* Dictionary::Application::find(const std::string application)
{
  struct dict_object* dict;
  fd_dict_search(fd_g_config->cnf_dict, DICT_APPLICATION, APPLICATION_BY_NAME, application.c_str(), &dict, ENOENT);
  if (dict == NULL)
  {
    throw Diameter::Stack::Exception(application.c_str(), 0); // LCOV_EXCL_LINE
  }
  return dict;
}

struct dict_object* Dictionary::Message::find(const std::string message)
{
  struct dict_object* dict;
  fd_dict_search(fd_g_config->cnf_dict, DICT_COMMAND, CMD_BY_NAME, message.c_str(), &dict, ENOENT);
  if (dict == NULL)
  {
    throw Diameter::Stack::Exception(message.c_str(), 0); // LCOV_EXCL_LINE
  }
  return dict;
}

struct dict_object* Dictionary::AVP::find(const std::string avp)
{
  struct dict_object* dict;
  fd_dict_search(fd_g_config->cnf_dict, DICT_AVP, AVP_BY_NAME, avp.c_str(), &dict, ENOENT);
  if (dict == NULL)
  {
    throw Diameter::Stack::Exception(avp.c_str(), 0); // LCOV_EXCL_LINE
  }
  return dict;
}

struct dict_object* Dictionary::AVP::find(const std::string vendor, const std::string avp)
{
  struct dict_avp_request avp_req;
  if (!vendor.empty())
  {
    struct dict_object* vendor_dict = Dictionary::Vendor::find(vendor);
    struct dict_vendor_data vendor_data;
    fd_dict_getval(vendor_dict, &vendor_data);
    avp_req.avp_vendor = vendor_data.vendor_id;
  }
  else
  {
    avp_req.avp_vendor = 0;
  }
  avp_req.avp_name = (char*)avp.c_str();
  struct dict_object* dict;
  fd_dict_search(fd_g_config->cnf_dict, DICT_AVP, AVP_BY_NAME_AND_VENDOR, &avp_req, &dict, ENOENT);
  if (dict == NULL)
  {
    throw Diameter::Stack::Exception(avp.c_str(), 0); // LCOV_EXCL_LINE
  }
  return dict;
}

struct dict_object* Dictionary::AVP::find(const std::vector<std::string>& vendors, const std::string avp)
{
  struct dict_object* dict = NULL;
  for (std::vector<std::string>::const_iterator vendor = vendors.begin();
       vendor != vendors.end();
       ++vendor)
  {
    struct dict_avp_request avp_req;

    if (!vendor->empty())
    {
      struct dict_object* vendor_dict = Dictionary::Vendor::find(*vendor);
      struct dict_vendor_data vendor_data;
      fd_dict_getval(vendor_dict, &vendor_data);
      avp_req.avp_vendor = vendor_data.vendor_id;
    }
    else
    {
      avp_req.avp_vendor = 0;
    }
    avp_req.avp_name = (char*)avp.c_str();
    fd_dict_search(fd_g_config->cnf_dict, DICT_AVP, AVP_BY_NAME_AND_VENDOR, &avp_req, &dict, ENOENT);
    if (dict != NULL)
    {
      break;
    }
  }

  if (dict == NULL)
  {
    throw Diameter::Stack::Exception(avp.c_str(), 0); // LCOV_EXCL_LINE
  }
  return dict;
}

Dictionary::Dictionary() :
  SESSION_ID("Session-Id"),
  VENDOR_SPECIFIC_APPLICATION_ID("Vendor-Specific-Application-Id"),
  VENDOR_ID("Vendor-Id"),
  AUTH_SESSION_STATE("Auth-Session-State"),
  ORIGIN_REALM("Origin-Realm"),
  ORIGIN_HOST("Origin-Host"),
  DESTINATION_REALM("Destination-Realm"),
  DESTINATION_HOST("Destination-Host"),
  USER_NAME("User-Name"),
  RESULT_CODE("Result-Code"),
  DIGEST_HA1("Digest-HA1"),
  DIGEST_REALM("Digest-Realm"),
  DIGEST_QOP("Digest-QoP"),
  EXPERIMENTAL_RESULT("Experimental-Result"),
  EXPERIMENTAL_RESULT_CODE("Experimental-Result-Code"),
  ACCT_INTERIM_INTERVAL("Acct-Interim-Interval")
{
}

Transaction::Transaction(Dictionary* dict, SAS::TrailId trail) :
  _dict(dict), _trail(trail)
{
}

Transaction::~Transaction()
{
}

void Transaction::on_response(void* data, struct msg** rsp)
{
  Transaction* tsx = (Transaction*)data;
  Stack* stack = Stack::get_instance();
  Message msg(tsx->_dict, *rsp, stack);

  LOG_VERBOSE("Got Diameter response of type %u - calling callback on transaction %p",
              msg.command_code(), tsx);
  msg.sas_log_rx(tsx->trail(), 0);

  tsx->stop_timer();
  tsx->on_response(msg);
  delete tsx;
  // Null out the message so that freeDiameter doesn't try to send it on.
  *rsp = NULL;
}

void Transaction::on_timeout(void* data, DiamId_t to, size_t to_len, struct msg** req)
{
  Transaction* tsx = (Transaction*)data;
  Stack* stack = Stack::get_instance();
  Message msg(tsx->_dict, *req, stack);

  LOG_VERBOSE("Diameter request of type %u timed out - calling callback on transaction %p",
              msg.command_code(), tsx);
  msg.sas_log_timeout(tsx->trail(), 0);

  tsx->stop_timer();
  tsx->on_timeout();
  delete tsx;
  // Null out the message so that freeDiameter doesn't try to send it on.
  *req = NULL;
}

AVP& AVP::val_json(const std::vector<std::string>& vendors,
                   const Diameter::Dictionary::AVP& dict,
                   const rapidjson::Value& value)
{
  switch (value.GetType())
  {
    case rapidjson::kFalseType:
    case rapidjson::kTrueType:
      LOG_ERROR("Invalid format (true/false) in JSON block (%d), ignoring",
                avp_hdr()->avp_code);
      break;
    case rapidjson::kNullType:
      LOG_ERROR("Invalid NULL in JSON block, ignoring");
      break;
    case rapidjson::kArrayType:
      LOG_ERROR("Cannot store multiple values in one ACR, ignoring");
      break;
    case rapidjson::kStringType:
      val_str(value.GetString());
      break;
    case rapidjson::kNumberType:
      // Parse the value out of the JSON as the appropriate type
      // for for AVP.
      switch (dict.base_type())
      {
      case AVP_TYPE_GROUPED:
        LOG_ERROR("Cannot store integer in grouped AVP, ignoring");
        break;
      case AVP_TYPE_OCTETSTRING:
        // The only time this occurs is for types that have custom
        // encoders (e.g. TIME types).  In those cases, Uint64 is
        // the correct format.
        val_u64(value.GetUint64());
        break;
      case AVP_TYPE_INTEGER32:
        val_i32(value.GetInt());
        break;
      case AVP_TYPE_INTEGER64:
        val_i64(value.GetInt64());
        break;
      case AVP_TYPE_UNSIGNED32:
        val_u32(value.GetUint());
        break;
      case AVP_TYPE_UNSIGNED64:
        val_u64(value.GetUint64());
        break;
      case AVP_TYPE_FLOAT32:
      case AVP_TYPE_FLOAT64:
        LOG_ERROR("Floating point AVPs are not supportedi, ignoring");
        break;
      default:
        LOG_ERROR("Unexpected AVP type, ignoring"); // LCOV_EXCL_LINE
        break;
      }
      break;
    case rapidjson::kObjectType:
      for (rapidjson::Value::ConstMemberIterator it = value.MemberBegin();
           it != value.MemberEnd();
           ++it)
      {
        try
        {
          switch (it->value.GetType())
          {
          case rapidjson::kFalseType:
          case rapidjson::kTrueType:
            LOG_ERROR("Invalid format (true/false) in JSON block, ignoring");
            continue;
          case rapidjson::kNullType:
            LOG_ERROR("Invalid NULL in JSON block, ignoring");
            break;
          case rapidjson::kArrayType:
            for (rapidjson::Value::ConstValueIterator ary_it = it->value.Begin();
                 ary_it != it->value.End();
                 ++ary_it)
            {
              Diameter::Dictionary::AVP new_dict(vendors, it->name.GetString());
              Diameter::AVP avp(new_dict);
              add(avp.val_json(vendors, new_dict, *ary_it));
            }
            break;
          case rapidjson::kStringType:
          case rapidjson::kNumberType:
          case rapidjson::kObjectType:
            Diameter::Dictionary::AVP new_dict(vendors, it->name.GetString());
            Diameter::AVP avp(new_dict);
            add(avp.val_json(vendors, new_dict, it->value));
            break;
          }
        }
        catch (Diameter::Stack::Exception e)
        {
          LOG_WARNING("AVP %s not recognised, ignoring", it->name.GetString());
        }
      }
      break;
  }

  return *this;
}

Message::~Message()
{
  if (_free_on_delete)
  {
    fd_msg_free(_fd_msg);
  }
}

void Message::operator=(Message const& msg)
{
  if (_free_on_delete)
  {
    fd_msg_free(_fd_msg);
  }
  _dict = msg._dict;
  _fd_msg = msg._fd_msg;
  _free_on_delete = false;
  _master_msg = msg._master_msg;
}

// Given an AVP type, search a Diameter message for an AVP of this type. If one exists,
// return true and set str to the string value of this AVP. Otherwise return false.
bool Message::get_str_from_avp(const Dictionary::AVP& type, std::string& str) const
{
  AVP::iterator avps = begin(type);
  if (avps != end())
  {
    str = avps->val_str();
    return true;
  }
  else
  {
    return false;
  }
}

// Given an AVP type, search a Diameter message for an AVP of this type. If one exists,
// return true and set i32 to the integer value of this AVP. Otherwise return false.
bool Message::get_i32_from_avp(const Dictionary::AVP& type, int32_t& i32) const
{
  AVP::iterator avps = begin(type);
  if (avps != end())
  {
    i32 = avps->val_i32();
    return true;
  }
  else
  {
    return false;
  }
}

// Get the experimental result code from the EXPERIMENTAL_RESULT_CODE AVP
// of a Diameter message if it is present. This AVP is inside the
// EXPERIMENTAL_RESULT AVP.
int32_t Message::experimental_result_code() const
{
  int32_t experimental_result_code = 0;
  AVP::iterator avps = begin(dict()->EXPERIMENTAL_RESULT);
  if (avps != end())
  {
    AVP::iterator avps2 = avps->begin(dict()->EXPERIMENTAL_RESULT_CODE);
    if (avps2 != avps->end())
    {
      experimental_result_code = avps2->val_i32();
      LOG_DEBUG("Got Experimental-Result-Code %d", experimental_result_code);
    }
  }
  return experimental_result_code;
}

// Get the vendor ID from the VENDOR_ID AVP of a Diameter message if it
// is present. This AVP is inside the VENDOR_SPECIFIC_APPLICATION_ID AVP.
int32_t Message::vendor_id() const
{
  int32_t vendor_id = 0;
  AVP::iterator avps = begin(dict()->VENDOR_SPECIFIC_APPLICATION_ID);
  if (avps != end())
  {
    AVP::iterator avps2 = avps->begin(dict()->VENDOR_ID);
    if (avps2 != avps->end())
    {
      vendor_id = avps2->val_i32();
      LOG_DEBUG("Got Vendor-Id %d", vendor_id);
    }
  }
  return vendor_id;
}

<<<<<<< HEAD
void Message::send(SAS::TrailId trail)
=======
Message& Message::add_session_id(const std::string& session_id)
{
  struct session* session;

  // Horrible casting to get round freeDiameter's poor use of types to
  // represent SIDs.  Although the function doesn't modify the supplied string
  // it's not marked as const so we aren't allowed to pass session_id.data()
  // in.
  //
  // For bonus points, the session_id is specified as an unsigned char, despite
  // being ASCII only, so we also have to do a sign-cast.
  fd_sess_fromsid((uint8_t*)const_cast<char*>(session_id.data()),
                  session_id.length(),
                  &session,
                  NULL);
  fd_msg_sess_set(_fd_msg, session);
  Diameter::AVP session_id_avp(dict()->SESSION_ID);
  session_id_avp.val_str(session_id);
  add(session_id_avp);
  return *this;
}

void Message::send()
>>>>>>> 5b993c74
{
  LOG_VERBOSE("Sending Diameter message of type %u", command_code());
  revoke_ownership();

  sas_log_tx(trail, 0);
  _stack->send(_fd_msg);
}

void Message::send(Transaction* tsx)
{
  LOG_VERBOSE("Sending Diameter message of type %u on transaction %p", command_code(), tsx);
  tsx->start_timer();
  revoke_ownership();

  sas_log_tx(tsx->trail(), 0);
  _stack->send(_fd_msg, tsx);
}

void Message::send(Transaction* tsx, unsigned int timeout_ms)
{
  LOG_VERBOSE("Sending Diameter message of type %u on transaction %p with timeout %u",
              command_code(), tsx, timeout_ms);
  tsx->start_timer();
  revoke_ownership();

  sas_log_tx(tsx->trail(), 0);
  _stack->send(_fd_msg, tsx, timeout_ms);
}

void Message::sas_log_rx(SAS::TrailId trail, uint32_t instance_id)
{
  int event_id = (is_request() ? SASEvent::DIAMETER_RX_REQ : SASEvent::DIAMETER_RX_RSP);
  SAS::Event event(trail, event_id, instance_id);

  event.add_static_param(command_code());

  // Get origin host and realm.  No need to check return codes from these
  // functions - if they fail they leave the dest string empty which is what we
  // want.
  std::string origin_host;
  get_origin_host(origin_host);
  event.add_var_param(origin_host);

  std::string origin_realm;
  get_origin_realm(origin_realm);
  event.add_var_param(origin_realm);

  if (!is_request())
  {
    sas_add_response_params(event);
  }

  SAS::report_event(event);
}

void Message::sas_log_tx(SAS::TrailId trail, uint32_t instance_id)
{
  int event_id = (is_request() ? SASEvent::DIAMETER_TX_REQ : SASEvent::DIAMETER_TX_RSP);
  SAS::Event event(trail, event_id, instance_id);

  event.add_static_param(command_code());

  // Get destination host and realm.  No need to check return codes from these
  // functions - if they fail they leave the dest string empty which is what we
  // want.
  std::string destination_host;
  get_destination_host(destination_host);
  event.add_var_param(destination_host);

  std::string destination_realm;
  get_destination_realm(destination_realm);
  event.add_var_param(destination_realm);

  if (!is_request())
  {
    sas_add_response_params(event);
  }

  SAS::report_event(event);
}

void Message::sas_add_response_params(SAS::Event& event)
{
  // For a response, add the result code and experimental result code to the SAS
  // event.  If either isn't present we log a value of 0 amd let the decoder
  // explain that the code was not present.
  int32_t result = 0;
  int32_t exp_result = 0;

  result_code(result);
  event.add_static_param(result);

  exp_result = experimental_result_code();
  event.add_static_param(exp_result);
}

void Message::sas_log_timeout(SAS::TrailId trail, uint32_t instance_id)
{
  SAS::Event event(trail, SASEvent::DIAMETER_REQ_TIMEOUT, instance_id);

  event.add_static_param(command_code());

  std::string destination_host;
  get_destination_host(destination_host);
  event.add_var_param(destination_host);

  std::string destination_realm;
  get_destination_realm(destination_realm);
  event.add_var_param(destination_realm);

  SAS::report_event(event);
}<|MERGE_RESOLUTION|>--- conflicted
+++ resolved
@@ -625,9 +625,6 @@
   return vendor_id;
 }
 
-<<<<<<< HEAD
-void Message::send(SAS::TrailId trail)
-=======
 Message& Message::add_session_id(const std::string& session_id)
 {
   struct session* session;
@@ -650,8 +647,7 @@
   return *this;
 }
 
-void Message::send()
->>>>>>> 5b993c74
+void Message::send(SAS::TrailId trail)
 {
   LOG_VERBOSE("Sending Diameter message of type %u", command_code());
   revoke_ownership();
