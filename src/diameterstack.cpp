/**
 * @file diameterstack.cpp class implementation wrapping freeDiameter
 *
 * Project Clearwater - IMS in the Cloud
 * Copyright (C) 2013  Metaswitch Networks Ltd
 *
 * This program is free software: you can redistribute it and/or modify it
 * under the terms of the GNU General Public License as published by the
 * Free Software Foundation, either version 3 of the License, or (at your
 * option) any later version, along with the "Special Exception" for use of
 * the program along with SSL, set forth below. This program is distributed
 * in the hope that it will be useful, but WITHOUT ANY WARRANTY;
 * without even the implied warranty of MERCHANTABILITY or FITNESS FOR
 * A PARTICULAR PURPOSE.  See the GNU General Public License for more
 * details. You should have received a copy of the GNU General Public
 * License along with this program.  If not, see
 * <http://www.gnu.org/licenses/>.
 *
 * The author can be reached by email at clearwater@metaswitch.com or by
 * post at Metaswitch Networks Ltd, 100 Church St, Enfield EN2 6BQ, UK
 *
 * Special Exception
 * Metaswitch Networks Ltd  grants you permission to copy, modify,
 * propagate, and distribute a work formed by combining OpenSSL with The
 * Software, or a work derivative of such a combination, even if such
 * copying, modification, propagation, or distribution would otherwise
 * violate the terms of the GPL. You must comply with the GPL in all
 * respects for all of the code used other than OpenSSL.
 * "OpenSSL" means OpenSSL toolkit software distributed by the OpenSSL
 * Project and licensed under the OpenSSL Licenses, or a work based on such
 * software and licensed under the OpenSSL Licenses.
 * "OpenSSL Licenses" means the OpenSSL License and Original SSLeay License
 * under which the OpenSSL Project distributes the OpenSSL toolkit software,
 * as those licenses appear in the file LICENSE-OPENSSL.
 */

#include "diameterstack.h"
#include "log.h"
#include "sasevent.h"

using namespace Diameter;

Stack* Stack::INSTANCE = &DEFAULT_INSTANCE;
Stack Stack::DEFAULT_INSTANCE;

Stack::Stack() : _initialized(false), _callback_handler(NULL), _callback_fallback_handler(NULL)
{
}

Stack::~Stack()
{
}

void Stack::initialize()
{
  // Initialize if we haven't already done so.  We don't do this in the
  // constructor because we can't throw exceptions on failure.
  if (!_initialized)
  {
    LOG_STATUS("Initializing Diameter stack");
    int rc = fd_core_initialize();
    if (rc != 0)
    {
      throw Exception("fd_core_initialize", rc); // LCOV_EXCL_LINE
    }
    rc = fd_log_handler_register(Stack::logger);
    if (rc != 0)
    {
      throw Exception("fd_log_handler_register", rc); // LCOV_EXCL_LINE
    }
    _initialized = true;
  }
}

void Stack::configure(std::string filename)
{
  initialize();
  LOG_STATUS("Configuring Diameter stack from file %s", filename.c_str());
  int rc = fd_core_parseconf(filename.c_str());
  if (rc != 0)
  {
    throw Exception("fd_core_parseconf", rc); // LCOV_EXCL_LINE
  }
}

void Stack::advertize_application(const Dictionary::Application& app)
{
  initialize();
  int rc = fd_disp_app_support(app.dict(), NULL, 1, 0);
  if (rc != 0)
  {
    throw Exception("fd_disp_app_support", rc); // LCOV_EXCL_LINE
  }
}

void Stack::advertize_application(const Dictionary::Vendor& vendor, const Dictionary::Application& app)
{
  initialize();
  int rc = fd_disp_app_support(app.dict(), vendor.dict(), 1, 0);
  if (rc != 0)
  {
    throw Exception("fd_disp_app_support", rc); // LCOV_EXCL_LINE
  }
}

void Stack::register_handler(const Dictionary::Application& app, const Dictionary::Message& msg, BaseHandlerFactory* factory)
{
  // Register a callback for messages from our application with the specified message type.
  // DISP_HOW_CC indicates that we want to match on command code (and allows us to optionally
  // match on application if specified). Use a pointer to our HandlerFactory to pass through
  // to our callback function.
  struct disp_when data;
  memset(&data, 0, sizeof(data));
  data.app = app.dict();
  data.command = msg.dict();
  int rc = fd_disp_register(handler_callback_fn, DISP_HOW_CC, &data, (void *)factory, &_callback_handler);

  if (rc != 0)
  {
    throw Exception("fd_disp_register", rc); //LCOV_EXCL_LINE
  }
}

void Stack::register_fallback_handler(const Dictionary::Application &app)
{
  // Register a fallback callback for messages of an unexpected type to our application
  // so that we can log receiving an unexpected message.
  struct disp_when data;
  memset(&data, 0, sizeof(data));
  data.app = app.dict();
  int rc = fd_disp_register(fallback_handler_callback_fn, DISP_HOW_APPID, &data, NULL, &_callback_fallback_handler);

  if (rc != 0)
  {
    throw Exception("fd_disp_register", rc); //LCOV_EXCL_LINE
  }
}

int Stack::handler_callback_fn(struct msg** req, struct avp* avp, struct session* sess, void* handler_factory, enum disp_action* act)
{
<<<<<<< HEAD
  // Convert the received message into one our Message objects, and create a new handler instance of the
  // correct type.
  Stack* stack = Stack::get_instance();
  Message msg(((Diameter::Stack::BaseHandlerFactory*)handler_factory)->_dict, *req, stack);

  LOG_DEBUG("Handling Diameter message of type %u", msg.command_code());
  SAS::TrailId trail = SAS::new_trail(0);
  msg.sas_log_rx(trail, 0);

  Handler* handler = ((Diameter::Stack::BaseHandlerFactory*)handler_factory)->create(msg);
  handler->set_trail(trail);
=======
  // Create and run the correct handler based on the received message and the dictionary
  // object we've passed through.
  Dictionary* dict = ((Diameter::Stack::BaseHandlerFactory*)handler_factory)->_dict;
  Handler* handler = ((Diameter::Stack::BaseHandlerFactory*)handler_factory)->create(dict, req);
>>>>>>> 76eb0cde
  handler->run();

  // The handler will turn the message associated with the handler into an answer which we wish to send to the HSS.
  // Setting the action to DISP_ACT_SEND ensures that we will send this answer on without going to any other callbacks.
  // Return 0 to indicate no errors with the callback.
  *req = NULL;
  *act = DISP_ACT_CONT;
  return 0;
}

int Stack::fallback_handler_callback_fn(struct msg** msg, struct avp* avp, struct session* sess, void* opaque, enum disp_action* act)
{
  // This means we have received a message of an unexpected type.
  LOG_WARNING("Message of unexpected type received");
  return ENOTSUP;
}

void Stack::start()
{
  initialize();
  LOG_STATUS("Starting Diameter stack");
  int rc = fd_core_start();
  if (rc != 0)
  {
    throw Exception("fd_core_start", rc); // LCOV_EXCL_LINE
  }
}

void Stack::stop()
{
  if (_initialized)
  {
    LOG_STATUS("Stopping Diameter stack");
    if (_callback_handler)
    {
      (void)fd_disp_unregister(&_callback_handler, NULL);
    }

    if (_callback_fallback_handler)
    {
      (void)fd_disp_unregister(&_callback_fallback_handler, NULL);
    }

    int rc = fd_core_shutdown();
    if (rc != 0)
    {
      throw Exception("fd_core_shutdown", rc); // LCOV_EXCL_LINE
    }
  }
}

void Stack::wait_stopped()
{
  if (_initialized)
  {
    LOG_STATUS("Waiting for Diameter stack to stop");
    int rc = fd_core_wait_shutdown_complete();
    if (rc != 0)
    {
      throw Exception("fd_core_wait_shutdown_complete", rc); // LCOV_EXCL_LINE
    }
    fd_log_handler_unregister();
    _initialized = false;
  }
}

void Stack::logger(int fd_log_level, const char* fmt, va_list args)
{
  // freeDiameter log levels run from 1 (debug) to 6 (fatal).  (It also defines 0 for "annoying"
  // logs that are only compiled into debug builds, which we don't use.)  See libfdproto.h for
  // details.
  //
  // Our logger uses levels 0 (error) to 5 (debug).
  //
  // Map between the two.
  int log_level;
  switch (fd_log_level)
  {
    case FD_LOG_FATAL:
    case FD_LOG_ERROR:
      log_level = Log::ERROR_LEVEL;
      break;

    case FD_LOG_NOTICE:
      log_level = Log::STATUS_LEVEL;
      break;

    case FD_LOG_DEBUG:
    case FD_LOG_ANNOYING:
    default:
      log_level = Log::DEBUG_LEVEL;
      break;
  }
  Log::_write(log_level, "freeDiameter", 0, fmt, args);
}

void Stack::send(struct msg* fd_msg)
{
  fd_msg_send(&fd_msg, NULL, NULL);
}

void Stack::send(struct msg* fd_msg, Transaction* tsx)
{
  fd_msg_send(&fd_msg, Transaction::on_response, tsx);
}

void Stack::send(struct msg* fd_msg, Transaction* tsx, unsigned int timeout_ms)
{
  struct timespec timeout_ts;
  // TODO: Check whether this should be CLOCK_MONOTONIC - freeDiameter uses CLOCK_REALTIME but
  //       this feels like it might suffer over time changes.
  clock_gettime(CLOCK_REALTIME, &timeout_ts);
  timeout_ts.tv_nsec += (timeout_ms % 1000) * 1000 * 1000;
  timeout_ts.tv_sec += timeout_ms / 1000 + timeout_ts.tv_nsec / (1000 * 1000 * 1000);
  timeout_ts.tv_nsec = timeout_ts.tv_nsec % (1000 * 1000 * 1000);
  fd_msg_send_timeout(&fd_msg, Transaction::on_response, tsx, Transaction::on_timeout, &timeout_ts);
}

struct dict_object* Dictionary::Vendor::find(const std::string vendor)
{
  struct dict_object* dict;
  fd_dict_search(fd_g_config->cnf_dict, DICT_VENDOR, VENDOR_BY_NAME, vendor.c_str(), &dict, ENOENT);
  if (dict == NULL)
  {
    throw Diameter::Stack::Exception(vendor.c_str(), 0); // LCOV_EXCL_LINE
  }
  return dict;
}

struct dict_object* Dictionary::Application::find(const std::string application)
{
  struct dict_object* dict;
  fd_dict_search(fd_g_config->cnf_dict, DICT_APPLICATION, APPLICATION_BY_NAME, application.c_str(), &dict, ENOENT);
  if (dict == NULL)
  {
    throw Diameter::Stack::Exception(application.c_str(), 0); // LCOV_EXCL_LINE
  }
  return dict;
}

struct dict_object* Dictionary::Message::find(const std::string message)
{
  struct dict_object* dict;
  fd_dict_search(fd_g_config->cnf_dict, DICT_COMMAND, CMD_BY_NAME, message.c_str(), &dict, ENOENT);
  if (dict == NULL)
  {
    throw Diameter::Stack::Exception(message.c_str(), 0); // LCOV_EXCL_LINE
  }
  return dict;
}

struct dict_object* Dictionary::AVP::find(const std::string avp)
{
  struct dict_object* dict;
  fd_dict_search(fd_g_config->cnf_dict, DICT_AVP, AVP_BY_NAME, avp.c_str(), &dict, ENOENT);
  if (dict == NULL)
  {
    throw Diameter::Stack::Exception(avp.c_str(), 0); // LCOV_EXCL_LINE
  }
  return dict;
}

struct dict_object* Dictionary::AVP::find(const std::string vendor, const std::string avp)
{
  struct dict_avp_request avp_req;
  if (!vendor.empty())
  {
    struct dict_object* vendor_dict = Dictionary::Vendor::find(vendor);
    struct dict_vendor_data vendor_data;
    fd_dict_getval(vendor_dict, &vendor_data);
    avp_req.avp_vendor = vendor_data.vendor_id;
  }
  else
  {
    avp_req.avp_vendor = 0;
  }
  avp_req.avp_name = (char*)avp.c_str();
  struct dict_object* dict;
  fd_dict_search(fd_g_config->cnf_dict, DICT_AVP, AVP_BY_NAME_AND_VENDOR, &avp_req, &dict, ENOENT);
  if (dict == NULL)
  {
    throw Diameter::Stack::Exception(avp.c_str(), 0); // LCOV_EXCL_LINE
  }
  return dict;
}

struct dict_object* Dictionary::AVP::find(const std::vector<std::string>& vendors, const std::string avp)
{
  struct dict_object* dict = NULL;
  for (std::vector<std::string>::const_iterator vendor = vendors.begin();
       vendor != vendors.end();
       ++vendor)
  {
    struct dict_avp_request avp_req;

    if (!vendor->empty())
    {
      struct dict_object* vendor_dict = Dictionary::Vendor::find(*vendor);
      struct dict_vendor_data vendor_data;
      fd_dict_getval(vendor_dict, &vendor_data);
      avp_req.avp_vendor = vendor_data.vendor_id;
    }
    else
    {
      avp_req.avp_vendor = 0;
    }
    avp_req.avp_name = (char*)avp.c_str();
    fd_dict_search(fd_g_config->cnf_dict, DICT_AVP, AVP_BY_NAME_AND_VENDOR, &avp_req, &dict, ENOENT);
    if (dict != NULL)
    {
      break;
    }
  }

  if (dict == NULL)
  {
    throw Diameter::Stack::Exception(avp.c_str(), 0); // LCOV_EXCL_LINE
  }
  return dict;
}

Dictionary::Dictionary() :
  SESSION_ID("Session-Id"),
  VENDOR_SPECIFIC_APPLICATION_ID("Vendor-Specific-Application-Id"),
  VENDOR_ID("Vendor-Id"),
  AUTH_SESSION_STATE("Auth-Session-State"),
  ORIGIN_REALM("Origin-Realm"),
  ORIGIN_HOST("Origin-Host"),
  DESTINATION_REALM("Destination-Realm"),
  DESTINATION_HOST("Destination-Host"),
  USER_NAME("User-Name"),
  RESULT_CODE("Result-Code"),
  DIGEST_HA1("Digest-HA1"),
  DIGEST_REALM("Digest-Realm"),
  DIGEST_QOP("Digest-QoP"),
  EXPERIMENTAL_RESULT("Experimental-Result"),
  EXPERIMENTAL_RESULT_CODE("Experimental-Result-Code"),
  ACCT_INTERIM_INTERVAL("Acct-Interim-Interval")
{
}

Transaction::Transaction(Dictionary* dict, SAS::TrailId trail) :
  _dict(dict), _trail(trail)
{
}

Transaction::~Transaction()
{
}

void Transaction::on_response(void* data, struct msg** rsp)
{
  Transaction* tsx = (Transaction*)data;
  Stack* stack = Stack::get_instance();
  Message msg(tsx->_dict, *rsp, stack);

  LOG_VERBOSE("Got Diameter response of type %u - calling callback on transaction %p",
              msg.command_code(), tsx);
  msg.sas_log_rx(tsx->trail(), 0);

  tsx->stop_timer();
  tsx->on_response(msg);
  delete tsx;
  // Null out the message so that freeDiameter doesn't try to send it on.
  *rsp = NULL;
}

void Transaction::on_timeout(void* data, DiamId_t to, size_t to_len, struct msg** req)
{
  Transaction* tsx = (Transaction*)data;
  Stack* stack = Stack::get_instance();
  Message msg(tsx->_dict, *req, stack);

  LOG_VERBOSE("Diameter request of type %u timed out - calling callback on transaction %p",
              msg.command_code(), tsx);
  msg.sas_log_timeout(tsx->trail(), 0);

  tsx->stop_timer();
  tsx->on_timeout();
  delete tsx;
  // Null out the message so that freeDiameter doesn't try to send it on.
  *req = NULL;
}

AVP& AVP::val_json(const std::vector<std::string>& vendors,
                   const Diameter::Dictionary::AVP& dict,
                   const rapidjson::Value& value)
{
  switch (value.GetType())
  {
    case rapidjson::kFalseType:
    case rapidjson::kTrueType:
      LOG_ERROR("Invalid format (true/false) in JSON block (%d), ignoring",
                avp_hdr()->avp_code);
      break;
    case rapidjson::kNullType:
      LOG_ERROR("Invalid NULL in JSON block, ignoring");
      break;
    case rapidjson::kArrayType:
      LOG_ERROR("Cannot store multiple values in one ACR, ignoring");
      break;
    case rapidjson::kStringType:
      val_str(value.GetString());
      break;
    case rapidjson::kNumberType:
      // Parse the value out of the JSON as the appropriate type
      // for for AVP.
      switch (dict.base_type())
      {
      case AVP_TYPE_GROUPED:
        LOG_ERROR("Cannot store integer in grouped AVP, ignoring");
        break;
      case AVP_TYPE_OCTETSTRING:
        // The only time this occurs is for types that have custom
        // encoders (e.g. TIME types).  In those cases, Uint64 is
        // the correct format.
        val_u64(value.GetUint64());
        break;
      case AVP_TYPE_INTEGER32:
        val_i32(value.GetInt());
        break;
      case AVP_TYPE_INTEGER64:
        val_i64(value.GetInt64());
        break;
      case AVP_TYPE_UNSIGNED32:
        val_u32(value.GetUint());
        break;
      case AVP_TYPE_UNSIGNED64:
        val_u64(value.GetUint64());
        break;
      case AVP_TYPE_FLOAT32:
      case AVP_TYPE_FLOAT64:
        LOG_ERROR("Floating point AVPs are not supportedi, ignoring");
        break;
      default:
        LOG_ERROR("Unexpected AVP type, ignoring"); // LCOV_EXCL_LINE
        break;
      }
      break;
    case rapidjson::kObjectType:
      for (rapidjson::Value::ConstMemberIterator it = value.MemberBegin();
           it != value.MemberEnd();
           ++it)
      {
        try
        {
          switch (it->value.GetType())
          {
          case rapidjson::kFalseType:
          case rapidjson::kTrueType:
            LOG_ERROR("Invalid format (true/false) in JSON block, ignoring");
            continue;
          case rapidjson::kNullType:
            LOG_ERROR("Invalid NULL in JSON block, ignoring");
            break;
          case rapidjson::kArrayType:
            for (rapidjson::Value::ConstValueIterator ary_it = it->value.Begin();
                 ary_it != it->value.End();
                 ++ary_it)
            {
              Diameter::Dictionary::AVP new_dict(vendors, it->name.GetString());
              Diameter::AVP avp(new_dict);
              add(avp.val_json(vendors, new_dict, *ary_it));
            }
            break;
          case rapidjson::kStringType:
          case rapidjson::kNumberType:
          case rapidjson::kObjectType:
            Diameter::Dictionary::AVP new_dict(vendors, it->name.GetString());
            Diameter::AVP avp(new_dict);
            add(avp.val_json(vendors, new_dict, it->value));
            break;
          }
        }
        catch (Diameter::Stack::Exception e)
        {
          LOG_WARNING("AVP %s not recognised, ignoring", it->value.GetString());
        }
      }
      break;
  }

  return *this;
}

Message::~Message()
{
  if (_free_on_delete)
  {
    fd_msg_free(_fd_msg);
  }
}

void Message::operator=(Message const& msg)
{
  if (_free_on_delete)
  {
    fd_msg_free(_fd_msg);
  }
  _dict = msg._dict;
  _fd_msg = msg._fd_msg;
  _free_on_delete = false;
  _master_msg = msg._master_msg;
}

// Given an AVP type, search a Diameter message for an AVP of this type. If one exists,
// return true and set str to the string value of this AVP. Otherwise return false.
bool Message::get_str_from_avp(const Dictionary::AVP& type, std::string& str) const
{
  AVP::iterator avps = begin(type);
  if (avps != end())
  {
    str = avps->val_str();
    return true;
  }
  else
  {
    return false;
  }
}

// Given an AVP type, search a Diameter message for an AVP of this type. If one exists,
// return true and set i32 to the integer value of this AVP. Otherwise return false.
bool Message::get_i32_from_avp(const Dictionary::AVP& type, int32_t& i32) const
{
  AVP::iterator avps = begin(type);
  if (avps != end())
  {
    i32 = avps->val_i32();
    return true;
  }
  else
  {
    return false;
  }
}

// Get the experimental result code from the EXPERIMENTAL_RESULT_CODE AVP
// of a Diameter message if it is present. This AVP is inside the
// EXPERIMENTAL_RESULT AVP.
int32_t Message::experimental_result_code() const
{
  int32_t experimental_result_code = 0;
  AVP::iterator avps = begin(dict()->EXPERIMENTAL_RESULT);
  if (avps != end())
  {
    AVP::iterator avps2 = avps->begin(dict()->EXPERIMENTAL_RESULT_CODE);
    if (avps2 != avps->end())
    {
      experimental_result_code = avps2->val_i32();
      LOG_DEBUG("Got Experimental-Result-Code %d", experimental_result_code);
    }
  }
  return experimental_result_code;
}

// Get the vendor ID from the VENDOR_ID AVP of a Diameter message if it
// is present. This AVP is inside the VENDOR_SPECIFIC_APPLICATION_ID AVP.
int32_t Message::vendor_id() const
{
  int32_t vendor_id = 0;
  AVP::iterator avps = begin(dict()->VENDOR_SPECIFIC_APPLICATION_ID);
  if (avps != end())
  {
    AVP::iterator avps2 = avps->begin(dict()->VENDOR_ID);
    if (avps2 != avps->end())
    {
      vendor_id = avps2->val_i32();
      LOG_DEBUG("Got Vendor-Id %d", vendor_id);
    }
  }
  return vendor_id;
}

void Message::send(SAS::TrailId trail)
{
  LOG_VERBOSE("Sending Diameter message of type %u", command_code());
  revoke_ownership();

  sas_log_tx(trail, 0);
  _stack->send(_fd_msg);
}

void Message::send(Transaction* tsx)
{
  LOG_VERBOSE("Sending Diameter message of type %u on transaction %p", command_code(), tsx);
  tsx->start_timer();
  revoke_ownership();

  sas_log_tx(tsx->trail(), 0);
  _stack->send(_fd_msg, tsx);
}

void Message::send(Transaction* tsx, unsigned int timeout_ms)
{
  LOG_VERBOSE("Sending Diameter message of type %u on transaction %p with timeout %u",
              command_code(), tsx, timeout_ms);
  tsx->start_timer();
  revoke_ownership();

  sas_log_tx(tsx->trail(), 0);
  _stack->send(_fd_msg, tsx, timeout_ms);
}

void Message::sas_log_rx(SAS::TrailId trail, uint32_t instance_id)
{
  SAS::Event event(trail,
                   (is_request() ? SASEvent::DIAMETER_RX_REQ : SASEvent::DIAMETER_RX_RSP),
                   instance_id);

  event.add_static_param(command_code());

  std::string content;
  get_content(content);
  event.add_var_param(content);

  std::string origin_host;
  get_origin_host(origin_host);
  event.add_var_param(origin_host);

  std::string origin_realm;
  get_origin_realm(origin_realm);
  event.add_var_param(origin_realm);

  SAS::report_event(event);
}

void Message::sas_log_tx(SAS::TrailId trail, uint32_t instance_id)
{
  SAS::Event event(trail,
                   (is_request() ? SASEvent::DIAMETER_TX_REQ : SASEvent::DIAMETER_TX_RSP),
                   instance_id);

  event.add_static_param(command_code());

  std::string content;
  get_content(content);
  event.add_var_param(content);

  std::string destination_host;
  get_destination_realm(destination_host);
  event.add_var_param(destination_host);

  std::string destination_realm;
  get_destination_host(destination_realm);
  event.add_var_param(destination_realm);

  SAS::report_event(event);
}

void Message::sas_log_timeout(SAS::TrailId trail, uint32_t instance_id)
{
  SAS::Event event(trail, SASEvent::DIAMETER_REQ_TIMEOUT, instance_id);

  event.add_static_param(command_code());

  std::string destination_host;
  get_destination_host(destination_host);
  event.add_var_param(destination_host);

  std::string destination_realm;
  get_destination_realm(destination_realm);
  event.add_var_param(destination_realm);

  SAS::report_event(event);
}<|MERGE_RESOLUTION|>--- conflicted
+++ resolved
@@ -138,24 +138,21 @@
 
 int Stack::handler_callback_fn(struct msg** req, struct avp* avp, struct session* sess, void* handler_factory, enum disp_action* act)
 {
-<<<<<<< HEAD
-  // Convert the received message into one our Message objects, and create a new handler instance of the
-  // correct type.
   Stack* stack = Stack::get_instance();
-  Message msg(((Diameter::Stack::BaseHandlerFactory*)handler_factory)->_dict, *req, stack);
-
-  LOG_DEBUG("Handling Diameter message of type %u", msg.command_code());
+  Dictionary* dict = ((Diameter::Stack::BaseHandlerFactory*)handler_factory)->_dict;
+
   SAS::TrailId trail = SAS::new_trail(0);
+
+  // Create a new message object so and raise the necessary SAS logs. 
+  Message msg(dict, *req, stack);
   msg.sas_log_rx(trail, 0);
-
-  Handler* handler = ((Diameter::Stack::BaseHandlerFactory*)handler_factory)->create(msg);
-  handler->set_trail(trail);
-=======
+  msg.revoke_ownership();
+
   // Create and run the correct handler based on the received message and the dictionary
   // object we've passed through.
-  Dictionary* dict = ((Diameter::Stack::BaseHandlerFactory*)handler_factory)->_dict;
   Handler* handler = ((Diameter::Stack::BaseHandlerFactory*)handler_factory)->create(dict, req);
->>>>>>> 76eb0cde
+  handler->set_trail(trail);
+
   handler->run();
 
   // The handler will turn the message associated with the handler into an answer which we wish to send to the HSS.
