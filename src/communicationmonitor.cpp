--- conflicted
+++ resolved
@@ -49,11 +49,7 @@
   _receiver(receiver),
   _clear_confirm_ms(clear_confirm_sec * 1000),
   _set_confirm_ms(set_confirm_sec * 1000),
-<<<<<<< HEAD
-  _previous_state(0),
-=======
   _previous_state(0)
->>>>>>> 8a6652ac
 {
   _next_check = current_time_ms() + _set_confirm_ms;
 }
