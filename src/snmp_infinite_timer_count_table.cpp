/**
 * @file snmp_infinite_timer_count_table.cpp
 *
 * Project Clearwater - IMS in the Cloud
 * Copyright (C) 2015 Metaswitch Networks Ltd
 *
 * This program is free software: you can redistribute it and/or modify it
 * under the terms of the GNU General Public License as published by the
 * Free Software Foundation, either version 3 of the License, or (at your
 * option) any later version, along with the "Special Exception" for use of
 * the program along with SSL, set forth below. This program is distributed
 * in the hope that it will be useful, but WITHOUT ANY WARRANTY;
 * without even the implied warranty of MERCHANTABILITY or FITNESS FOR
 * A PARTICULAR PURPOSE.  See the GNU General Public License for more
 * details. You should have received a copy of the GNU General Public
 * License along with this program.  If not, see
 * <http://www.gnu.org/licenses/>.
 *
 * The author can be reached by email at clearwater@metaswitch.com or by
 * post at Metaswitch Networks Ltd, 100 Church St, Enfield EN2 6BQ, UK
 *
 * Special Exception
 * Metaswitch Networks Ltd  grants you permission to copy, modify,
 * propagate, and distribute a work formed by combining OpenSSL with The
 * Software, or a work derivative of such a combination, even if such
 * copying, modification, propagation, or distribution would otherwise
 * violate the terms of the GPL. You must comply with the GPL in all
 * respects for all of the code used other than OpenSSL.
 * "OpenSSL" means OpenSSL toolkit software distributed by the OpenSSL
 * Project and licensed under the OpenSSL Licenses, or a work based on such
 * software and licensed under the OpenSSL Licenses.
 * "OpenSSL Licenses" means the OpenSSL License and Original SSLeay License
 * under which the OpenSSL Project distributes the OpenSSL toolkit software,
 * as those licenses appear in the file LICENSE-OPENSSL.
 */

#include <string>
#include <algorithm>

#include "snmp_statistics_structures.h"
#include "snmp_infinite_timer_count_table.h"
#include "timer_counter.h"
#include "snmp_internal/snmp_includes.h"
#include "snmp_row.h"

#include "log.h"
#include "logger.h"

namespace SNMP
{

  class InfiniteTimerCountTableImpl : public InfiniteTimerCountTable
  {
  public:
    InfiniteTimerCountTableImpl(std::string name, // Name of this table, for logging
                                std::string tbl_oid):  // Root OID of this table
      _name(name),
      _oidlen(64),
      _handler_reg(NULL)
    {
      read_objid(tbl_oid.c_str(), _tbl_oid, &_oidlen);
      ROOT_OID_LEN = std::count(tbl_oid.begin(), tbl_oid.end(), '.');


      TRC_INFO("Registering SNMP table %s", _name.c_str());
      _handler_reg = netsnmp_create_handler_registration(_name.c_str(),
                                                         InfiniteTimerCountTableImpl::static_netsnmp_table_handler_fn,
                                                         _tbl_oid,
                                                         _oidlen,
                                                         HANDLER_CAN_RONLY | HANDLER_CAN_GETBULK);
      _handler_reg->handler->myvoid = this;

      netsnmp_register_handler(_handler_reg);
    }

    virtual ~InfiniteTimerCountTableImpl()
    {
      if (_handler_reg)
      {
        netsnmp_unregister_handler(_handler_reg);
      }
    }

    /********************************/
    /*  Methods for TimerHandler    */
    /********************************/

    void increment(std::string tag)
    {
      _timer_counters[tag].increment();
    }

    void decrement(std::string tag)
    {
      _timer_counters[tag].decrement();
    }

    std::map<std::string, TimerCounter> _timer_counters;

  protected:
    std::string _name;
    oid _tbl_oid[64];
    char buf[64];
    size_t _oidlen;
    unsigned long* new_oid;
    unsigned long new_oid_len;
    uint32_t ROOT_OID_LEN;
    netsnmp_handler_registration* _handler_reg;
  private:
    // netsnmp handler function (of type Netsnmp_Node_Handler). Called for each SNMP request on a table,
    // and maps the row and column to a value.
    static int static_netsnmp_table_handler_fn(netsnmp_mib_handler *handler,
                                               netsnmp_handler_registration *reginfo,
                                               netsnmp_agent_request_info *reqinfo,
                                               netsnmp_request_info *requests)
    {
      return (static_cast<InfiniteTimerCountTableImpl*>(handler->myvoid))->netsnmp_table_handler_fn(handler,
                                                                                                    reginfo,
                                                                                                    reqinfo,
                                                                                                    requests);

    }

    int netsnmp_table_handler_fn(netsnmp_mib_handler *handler,
                                 netsnmp_handler_registration *reginfo,
                                 netsnmp_agent_request_info *reqinfo,
                                 netsnmp_request_info *requests)
    {
      TRC_INFO("Starting handling batch of SNMP requests");

      for (; requests != NULL; requests = requests->next)
      {
        snprint_objid(buf, sizeof(buf),
                      requests->requestvb->name, requests->requestvb->name_length);
        TRC_INFO("Handling SNMP request for OID %s", buf);

        if (requests->processed)
        {
          continue;
        }

        new_oid_len = 0;

        // We have a request that we need to parse
        std::string tag;
        std::vector<int> identifier;
        SimpleStatistics stats;
        int request_type = reqinfo->mode;
        netsnmp_variable_list* var = requests->requestvb;
<<<<<<< HEAD
        oid* oid = requests->requestvb->name;
        Value result;
=======

        // We can set a default value of 0 unless we find a valid result
        Value result = Value::uint(0);
>>>>>>> 698a7a5d

        // Get the time we will process this request at
        struct timespec now;
        clock_gettime(CLOCK_REALTIME_COARSE, &now);

        // Populate the values for tag and identifier - e.g. tag = "CALL",
        // identifier = <2, 1>
        parse_request(oid,
                      requests->requestvb->name_length,
                      &tag,
                      &identifier);

        TRC_DEBUG("Parse request with tag: %s", tag.c_str());
        TRC_DEBUG("The current length of the new oid is: %u", new_oid_len);

        // Update the identifier based on the request type, this gives us a
        // valid, logical OID that we will query
<<<<<<< HEAD
        bool found = update_identifier(request_type, &identifier);
        new_oid_len += 2;
        new_oid[ROOT_OID_LEN + 1 + tag.length()] = identifier.at(0);
        new_oid[ROOT_OID_LEN + 2 + tag.length()] = identifier.at(1);
=======
        bool found = update_identifier(request_type, tag, &identifier);
        new_oid_len += 2;
        new_oid_p[ROOT_OID_LEN + 1 + tag.length()] = identifier.at(0);
        new_oid_p[ROOT_OID_LEN + 2 + tag.length()] = identifier.at(1);

        char buf1[64];
        snprint_objid(buf1, sizeof(buf1),
                      new_oid, new_oid_len);
        TRC_INFO("Returning SNMP request for OID %s", buf1);
>>>>>>> 698a7a5d

        if (!found && request_type == MODE_GET)
        {
          TRC_INFO("Invalid GET request");
          return SNMP_ERR_NOSUCHNAME;
        }

        if (!found && request_type == MODE_GETNEXT)
        {
          TRC_INFO("This request goes beyond the table");
<<<<<<< HEAD
=======
          new_oid_p[ROOT_OID_LEN + tag.length()]++;
          new_oid_p[ROOT_OID_LEN + tag.length() + 1] = 2;
          new_oid_p[ROOT_OID_LEN + tag.length() + 2] = 1;

          char buf2[64];
          snprint_objid(buf2, sizeof(buf2),
                      new_oid_p, new_oid_len);
          TRC_INFO("Returning SNMP request for OID %s", buf2);

          snmp_set_var_objid(var,
                             new_oid_p,
                             new_oid_len);

          snmp_set_var_typed_value(var,
                                   result.type,
                                   result.value,
                                   result.size);

>>>>>>> 698a7a5d
          return SNMP_ERR_NOERROR;
        }

        // Update and obtain the relevants statistics structure
        _timer_counters[tag].get_statistics(identifier.back(), now, &stats);

        TRC_DEBUG("Have got statistics structure");

        // Calculate the appropriate value - i.e. avg, var, hwm or lwm
        result = get_value(&stats, tag, identifier, now);

        if (*result.value == -1)
        {
          TRC_INFO("Failed to get value from the structure");
          snmp_set_var_typed_value(var,
                                   result.type,
                                   result.value,
                                   result.size);
          return SNMP_ERR_NOSUCHNAME;
        }

        snmp_set_var_objid(var,
                           new_oid,
                           new_oid_len);

<<<<<<< HEAD
=======

>>>>>>> 698a7a5d
        snmp_set_var_typed_value(var,
                                 result.type,
                                 result.value,
                                 result.size);
      }

      TRC_INFO("Finished handling batch of SNMP requests");
      return SNMP_ERR_NOERROR;
    }

    void parse_request(oid* oid,
                       unsigned long oid_len,
                       std::string* tag,
                       std::vector<int>* identifier)
    {
<<<<<<< HEAD
      if (oid_len < ROOT_OID_LEN + 1)
      {
        return;
      }

      char tag_buff[128];
      int length_of_tag = 0;

      TRC_DEBUG("oid_len: %u", oid_len);
      TRC_DEBUG("root_oid_len: %u", ROOT_OID_LEN);

=======
      int length_of_tag = 0;
      char tag_buff[64];
>>>>>>> 698a7a5d
      for (uint32_t ii = 0; ii < oid_len; ii++)
      {
        if (ii < ROOT_OID_LEN)
        {
          // Build up root oid on new oid
          new_oid[ii] = oid[ii];
          new_oid_len++;
          TRC_DEBUG("Building up root oid at: %u", ii);
        }
        else if (ii < ROOT_OID_LEN + 1)
        {
<<<<<<< HEAD
          // Get tag length
=======
         // Get tag length
>>>>>>> 698a7a5d
          new_oid[ii] = oid[ii];
          new_oid_len++;
          length_of_tag = oid[ii];;
          TRC_DEBUG("Got tag lengt of %d", length_of_tag);
        }
        else if (ii < ROOT_OID_LEN + length_of_tag + 1)
        {
          // Get tag
          new_oid[ii] = oid[ii];
          new_oid_len++;
          tag_buff[ii - ROOT_OID_LEN - 1] = oid[ii];
          TRC_DEBUG("Found letter of : %c", tag_buff[ii-ROOT_OID_LEN-1]);
        }
<<<<<<< HEAD
=======
        else if (ii < ROOT_OID_LEN + length_of_tag + 2)
        {
          if (oid[ii] == ULONG_MAX)
          {
            tag_buff[length_of_tag - 1]++;
          }
          identifier->push_back(oid[ii]);
        }
>>>>>>> 698a7a5d
        else {
          // Anything else is an identifier
          identifier->push_back(oid[ii]);
        }
<<<<<<< HEAD
      }
      tag_buff[length_of_tag] = '\0';
      *tag = std::string(tag_buff);
=======
       }
       tag_buff[length_of_tag] = '\0';
       *tag = std::string(tag_buff);

>>>>>>> 698a7a5d
    }

    bool update_identifier(int request_type,
                           std::string tag,
                           std::vector<int>* identifier)
    {
      TRC_INFO("Validating identifier");
      switch (request_type)
      {
      case MODE_GET:
        // As it is a GET, the request must match exactly with an OID we are
        // managing. Current implementation is 4 columns, and 3 rows.
        if (identifier->size() != 2 ||
            identifier->front() > 5 ||
            identifier->front() < 2 ||
            identifier->back() > 3 ||
            identifier->back() < 1)
        {
          // The identifer is not long enough to specify a value or is out of
          // the bounds of the table
          return false;
        }
        break;

      case MODE_GETNEXT:
        // As it is a GETNEXT, we update the identifier with the next logical
        // value
        identifier->push_back(0);
        identifier->push_back(0);
        if (identifier->size() > 2)
        {
          identifier->resize(2);
        }

        if (identifier->at(0) == ULONG_MAX)
        {
          identifier->at(0) = 2;
          identifier->at(1) = 1;
          new_oid_p[ROOT_OID_LEN + tag.length()]++;
          return true;
        }

        if (identifier->at(0) < 2)
        // If identifier is before the start of the values, just jump to the
        // first element
        {
          identifier->at(0) = 2;
          identifier->at(1) = 1;
        }

        else
        {
        // Increment with overflow on elements. If we exceed the 5th column,
        // we've gone past the end of the table, so false
          identifier->at(1)++;
          if (identifier->at(1) > 3)
          {
            identifier->at(0)++;
            identifier->at(1) = 1;
          }
          if (identifier->at(0) > 5)
          {
            return false;
          }
        }
        break;

      default:
        snmp_log(LOG_ERR, "problem encountered in Clearwater handler: unsupported mode %d", request_type);
        return false;
      }
      TRC_INFO("It now has a valid form: <%d, %d>", identifier->at(0), identifier->at(1));
      return true;
    }

    Value get_value(SimpleStatistics* data,
                    std::string tag,
                    std::vector<int> identifier,
                    timespec now)
    {
      switch (identifier.front())
      {
        case 2:
          // Calculate the average
          return Value::uint(data->average);
        case 3:
          // Calculate the variance
          return Value::uint(data->variance);
        case 4:
          // Get the HWM
          return Value::uint(data->hwm);
        case 5:
          // Get the LWM
          return Value::uint(data->lwm);
      }
      return Value::integer(-1);
    }

  };


  InfiniteTimerCountTable* InfiniteTimerCountTable::create(std::string name, std::string oid)
  {
    return new InfiniteTimerCountTableImpl(name, oid);
  }
}<|MERGE_RESOLUTION|>--- conflicted
+++ resolved
@@ -147,14 +147,9 @@
         SimpleStatistics stats;
         int request_type = reqinfo->mode;
         netsnmp_variable_list* var = requests->requestvb;
-<<<<<<< HEAD
-        oid* oid = requests->requestvb->name;
-        Value result;
-=======
 
         // We can set a default value of 0 unless we find a valid result
         Value result = Value::uint(0);
->>>>>>> 698a7a5d
 
         // Get the time we will process this request at
         struct timespec now;
@@ -172,12 +167,6 @@
 
         // Update the identifier based on the request type, this gives us a
         // valid, logical OID that we will query
-<<<<<<< HEAD
-        bool found = update_identifier(request_type, &identifier);
-        new_oid_len += 2;
-        new_oid[ROOT_OID_LEN + 1 + tag.length()] = identifier.at(0);
-        new_oid[ROOT_OID_LEN + 2 + tag.length()] = identifier.at(1);
-=======
         bool found = update_identifier(request_type, tag, &identifier);
         new_oid_len += 2;
         new_oid_p[ROOT_OID_LEN + 1 + tag.length()] = identifier.at(0);
@@ -187,7 +176,6 @@
         snprint_objid(buf1, sizeof(buf1),
                       new_oid, new_oid_len);
         TRC_INFO("Returning SNMP request for OID %s", buf1);
->>>>>>> 698a7a5d
 
         if (!found && request_type == MODE_GET)
         {
@@ -198,8 +186,6 @@
         if (!found && request_type == MODE_GETNEXT)
         {
           TRC_INFO("This request goes beyond the table");
-<<<<<<< HEAD
-=======
           new_oid_p[ROOT_OID_LEN + tag.length()]++;
           new_oid_p[ROOT_OID_LEN + tag.length() + 1] = 2;
           new_oid_p[ROOT_OID_LEN + tag.length() + 2] = 1;
@@ -218,7 +204,6 @@
                                    result.value,
                                    result.size);
 
->>>>>>> 698a7a5d
           return SNMP_ERR_NOERROR;
         }
 
@@ -244,10 +229,6 @@
                            new_oid,
                            new_oid_len);
 
-<<<<<<< HEAD
-=======
-
->>>>>>> 698a7a5d
         snmp_set_var_typed_value(var,
                                  result.type,
                                  result.value,
@@ -263,22 +244,8 @@
                        std::string* tag,
                        std::vector<int>* identifier)
     {
-<<<<<<< HEAD
-      if (oid_len < ROOT_OID_LEN + 1)
-      {
-        return;
-      }
-
-      char tag_buff[128];
-      int length_of_tag = 0;
-
-      TRC_DEBUG("oid_len: %u", oid_len);
-      TRC_DEBUG("root_oid_len: %u", ROOT_OID_LEN);
-
-=======
       int length_of_tag = 0;
       char tag_buff[64];
->>>>>>> 698a7a5d
       for (uint32_t ii = 0; ii < oid_len; ii++)
       {
         if (ii < ROOT_OID_LEN)
@@ -290,11 +257,7 @@
         }
         else if (ii < ROOT_OID_LEN + 1)
         {
-<<<<<<< HEAD
-          // Get tag length
-=======
          // Get tag length
->>>>>>> 698a7a5d
           new_oid[ii] = oid[ii];
           new_oid_len++;
           length_of_tag = oid[ii];;
@@ -308,8 +271,6 @@
           tag_buff[ii - ROOT_OID_LEN - 1] = oid[ii];
           TRC_DEBUG("Found letter of : %c", tag_buff[ii-ROOT_OID_LEN-1]);
         }
-<<<<<<< HEAD
-=======
         else if (ii < ROOT_OID_LEN + length_of_tag + 2)
         {
           if (oid[ii] == ULONG_MAX)
@@ -318,21 +279,13 @@
           }
           identifier->push_back(oid[ii]);
         }
->>>>>>> 698a7a5d
         else {
           // Anything else is an identifier
           identifier->push_back(oid[ii]);
         }
-<<<<<<< HEAD
-      }
-      tag_buff[length_of_tag] = '\0';
-      *tag = std::string(tag_buff);
-=======
        }
        tag_buff[length_of_tag] = '\0';
        *tag = std::string(tag_buff);
-
->>>>>>> 698a7a5d
     }
 
     bool update_identifier(int request_type,
