--- conflicted
+++ resolved
@@ -228,11 +228,7 @@
       LOG_DEBUG("Set up connection %p to server %s", conn->st[_servers[ii]], _servers[ii].c_str());
 
       // Switch to a longer connect timeout from here on.
-<<<<<<< HEAD
-      memcached_behavior_set(conn->st[ii], MEMCACHED_BEHAVIOR_CONNECT_TIMEOUT, _max_connect_latency_ms);
-=======
-      memcached_behavior_set(conn->st[_servers[ii]], MEMCACHED_BEHAVIOR_CONNECT_TIMEOUT, 50);
->>>>>>> 284634c6
+      memcached_behavior_set(conn->st[_servers[ii]], MEMCACHED_BEHAVIOR_CONNECT_TIMEOUT, _max_connect_latency_ms);
 
       // Connect to the server.  The address is specified as either <IPv4 address>:<port>
       // or [<IPv6 address>]:<port>.  Look for square brackets to determine whether
