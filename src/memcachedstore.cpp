--- conflicted
+++ resolved
@@ -104,13 +104,8 @@
   // timeout because libmemcached tries to connect to all servers sequentially
   // during start-up, and if any are not up we don't want to wait for any
   // significant length of time.
-<<<<<<< HEAD
   _options = "--CONNECT-TIMEOUT=10 --SUPPORT-CAS --POLL-TIMEOUT=250";
-  _options += (binary) ? " --BINARY_PROTOCOL" : "";
-=======
-  _options = "--CONNECT-TIMEOUT=10 --SUPPORT-CAS";
-  _options += (_binary) ? " --BINARY-PROTOCOL" : "";
->>>>>>> 74eb6134
+  _options += (binary) ? " --BINARY-PROTOCOL" : "";
 
   // Create an updater to keep the store configured appropriately.
   _updater = new Updater<void, MemcachedStore>(this, std::mem_fun(&MemcachedStore::update_config));
