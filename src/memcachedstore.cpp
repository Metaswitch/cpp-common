/**
 * @file memcachedstore.cpp Memcached-backed implementation of the registration data store.
 *
 * Project Clearwater - IMS in the Cloud
 * Copyright (C) 2013  Metaswitch Networks Ltd
 *
 * This program is free software: you can redistribute it and/or modify it
 * under the terms of the GNU General Public License as published by the
 * Free Software Foundation, either version 3 of the License, or (at your
 * option) any later version, along with the "Special Exception" for use of
 * the program along with SSL, set forth below. This program is distributed
 * in the hope that it will be useful, but WITHOUT ANY WARRANTY;
 * without even the implied warranty of MERCHANTABILITY or FITNESS FOR
 * A PARTICULAR PURPOSE.  See the GNU General Public License for more
 * details. You should have received a copy of the GNU General Public
 * License along with this program.  If not, see
 * <http://www.gnu.org/licenses/>.
 *
 * The author can be reached by email at clearwater@metaswitch.com or by
 * post at Metaswitch Networks Ltd, 100 Church St, Enfield EN2 6BQ, UK
 *
 * Special Exception
 * Metaswitch Networks Ltd  grants you permission to copy, modify,
 * propagate, and distribute a work formed by combining OpenSSL with The
 * Software, or a work derivative of such a combination, even if such
 * copying, modification, propagation, or distribution would otherwise
 * violate the terms of the GPL. You must comply with the GPL in all
 * respects for all of the code used other than OpenSSL.
 * "OpenSSL" means OpenSSL toolkit software distributed by the OpenSSL
 * Project and licensed under the OpenSSL Licenses, or a work based on such
 * software and licensed under the OpenSSL Licenses.
 * "OpenSSL Licenses" means the OpenSSL License and Original SSLeay License
 * under which the OpenSSL Project distributes the OpenSSL toolkit software,
 * as those licenses appear in the file LICENSE-OPENSSL.
 */


// Common STL includes.
#include <cassert>
#include <vector>
#include <map>
#include <set>
#include <list>
#include <queue>
#include <string>
#include <iostream>
#include <sstream>
#include <fstream>
#include <iomanip>
#include <algorithm>
#include <time.h>

#include "log.h"
#include "utils.h"
#include "updater.h"
#include "memcachedstoreview.h"
#include "memcachedstore.h"


/// The data used in memcached to represent a tombstone.
static const std::string TOMBSTONE = "";


<<<<<<< HEAD
/// MemcachedStore constructor
///
/// @param binary       Set to true to use binary memcached protocol, false to
///                     use ASCII protocol.
/// @param config_file  File name (including directory path) of the configuration
///                     file.
MemcachedStore::MemcachedStore(bool binary,
                               const std::string& config_file,
                               CommunicationMonitor* comm_monitor,
                               Alarm* vbucket_alarm) :
  _binary(binary),
  _config_file(config_file),
=======
BaseMemcachedStore::BaseMemcachedStore(bool binary,
                                       MemcachedConfigReader* config_reader,
                                       CommunicationMonitor* comm_monitor,
                                       Alarm* vbucket_alarm) :
>>>>>>> 1e785b36
  _updater(NULL),
  _replicas(2),
  _vbuckets(128),
  _options(),
  _view_number(0),
  _servers(),
  _max_connect_latency_ms(50),
  _read_replicas(_vbuckets),
  _write_replicas(_vbuckets),
  _comm_monitor(comm_monitor),
  _vbucket_comm_state(_vbuckets),
  _vbucket_comm_fail_count(0),
  _vbucket_alarm(vbucket_alarm),
  _tombstone_lifetime(0),
  _config_reader(config_reader)
{
  // Create the thread local key for the per thread data.
  pthread_key_create(&_thread_local, BaseMemcachedStore::cleanup_connection);

  // Create the lock for protecting the current view.
  pthread_rwlock_init(&_view_lock, NULL);

  // Create the mutex for protecting vbucket comm state.
  pthread_mutex_init(&_vbucket_comm_lock, NULL);

  // Set up the fixed options for memcached.  We use a very short connect
  // timeout because libmemcached tries to connect to all servers sequentially
  // during start-up, and if any are not up we don't want to wait for any
  // significant length of time.
  _options = "--CONNECT-TIMEOUT=10 --SUPPORT-CAS --POLL-TIMEOUT=250";
  _options += (binary) ? " --BINARY-PROTOCOL" : "";

  // Create an updater to keep the store configured appropriately.
  _updater = new Updater<void, BaseMemcachedStore>(this, std::mem_fun(&BaseMemcachedStore::update_config));

  // Initialize vbucket comm state
  for (int ii = 0; ii < _vbuckets; ++ii)
  {
    _vbucket_comm_state[ii] = OK;
  }
}


BaseMemcachedStore::~BaseMemcachedStore()
{
  // Destroy the updater (if it was created) and the config reader.
  delete _updater; _updater = NULL;
  delete _config_reader; _config_reader = NULL;

  // Clean up this thread's connection now, rather than waiting for
  // pthread_exit.  This is to support use by single-threaded code
  // (e.g., UTs), where pthread_exit is never called.
  connection* conn = (connection*)pthread_getspecific(_thread_local);
  if (conn != NULL)
  {
    pthread_setspecific(_thread_local, NULL);
    cleanup_connection(conn);
  }

  pthread_mutex_destroy(&_vbucket_comm_lock);

  pthread_rwlock_destroy(&_view_lock);
}


// LCOV_EXCL_START - need real memcached to test
void BaseMemcachedStore::set_max_connect_latency(unsigned int ms)
{
  _max_connect_latency_ms = ms;
}

/// Set up a new view of the memcached cluster(s).  The view determines
/// how data is distributed around the cluster.
void BaseMemcachedStore::new_view(const MemcachedConfig& config)
{
  LOG_STATUS("Updating memcached store configuration");

  // Create a new view with the new server lists.
  MemcachedStoreView view(_vbuckets, _replicas);
  view.update(config);

  // Now copy the view so it can be accessed by the worker threads.
  pthread_rwlock_wrlock(&_view_lock);

  // Get the list of servers from the view.
  _servers = view.servers();

  // For each vbucket, get the list of read replicas and write replicas.
  for (int ii = 0; ii < _vbuckets; ++ii)
  {
    _read_replicas[ii] = view.read_replicas(ii);
    _write_replicas[ii] = view.write_replicas(ii);
  }

  // Update the view number as the last thing here, otherwise we could stall
  // other threads waiting for the lock.
  LOG_STATUS("Finished preparing new view, so flag that workers should switch to it");
  ++_view_number;

  pthread_rwlock_unlock(&_view_lock);
}


void BaseMemcachedStore::update_config()
{
  MemcachedConfig cfg;

  if (_config_reader->read_config(cfg))
  {
    new_view(cfg);
    _tombstone_lifetime = cfg.tombstone_lifetime;
  }
  else
  {
    LOG_ERROR("Failed to read config, keeping previous settings");
  }
}


/// Returns the vbucket for a specified key
int BaseMemcachedStore::vbucket_for_key(const std::string& key)
{
  // Hash the key and convert the hash to a vbucket.
  int hash = memcached_generate_hash_value(key.data(), key.length(), MEMCACHED_HASH_MD5);
  int vbucket = hash & (_vbuckets - 1);
  LOG_DEBUG("Key %s hashes to vbucket %d via hash 0x%x", key.c_str(), vbucket, hash);
  return vbucket;
}


/// Gets the set of replicas to use for a read or write operation for the
/// specified key.
const std::vector<memcached_st*>&
BaseMemcachedStore::get_replicas(const std::string& key, Op operation)
{
  return get_replicas(vbucket_for_key(key), operation);
}


/// Gets the set of replicas to use for a read or write operation for the
/// specified vbucket.
const std::vector<memcached_st*>& BaseMemcachedStore::get_replicas(int vbucket,
                                                                   Op operation)
{
  BaseMemcachedStore::connection* conn = (connection*)pthread_getspecific(_thread_local);
  if (conn == NULL)
  {
    // Create a new connection structure for this thread.
    conn = new BaseMemcachedStore::connection;
    pthread_setspecific(_thread_local, conn);
    conn->view_number = 0;
  }

  if (conn->view_number != _view_number)
  {
    // Either the view has changed or has not yet been set up, so set up the
    // connection and replica structures for this thread.
    for (std::map<std::string, memcached_st*>::iterator it = conn->st.begin();
         it != conn->st.end();
         it++)
    {
      memcached_free(it->second);
      it->second = NULL;
    }
    pthread_rwlock_rdlock(&_view_lock);

    LOG_DEBUG("Set up new view %d for thread", _view_number);

    // Create a set of memcached_st's one per server.
    for (size_t ii = 0; ii < _servers.size(); ++ii)
    {
      // Create a new memcached_st for this server.  Do not specify the server
      // at this point as memcached() does not support IPv6 addresses.
      LOG_DEBUG("Setting up server %d for connection %p (%s)", ii, conn, _options.c_str());
      conn->st[_servers[ii]] = memcached(_options.c_str(), _options.length());
      LOG_DEBUG("Set up connection %p to server %s", conn->st[_servers[ii]], _servers[ii].c_str());

      // Switch to a longer connect timeout from here on.
      memcached_behavior_set(conn->st[_servers[ii]], MEMCACHED_BEHAVIOR_CONNECT_TIMEOUT, _max_connect_latency_ms);

      // Connect to the server.  The address is specified as either <IPv4 address>:<port>
      // or [<IPv6 address>]:<port>.  Look for square brackets to determine whether
      // this is an IPv6 address.
      std::vector<std::string> contact_details;
      size_t close_bracket = _servers[ii].find(']');

      if (close_bracket == _servers[ii].npos)
      {
        // IPv4 connection.  Split the string on the colon.
        Utils::split_string(_servers[ii], ':', contact_details);
        if (contact_details.size() != 2)
        {
          LOG_ERROR("Malformed contact details %s", _servers[ii].c_str());
          break;
        }
      }
      else
      {
        // IPv6 connection.  Split the string on ']', which removes any white
        // space from the start and the end, then remove the '[' from the
        // start of the IP addreess string and the start of the ';' from the start
        // of the port string.
        Utils::split_string(_servers[ii], ']', contact_details);
        if ((contact_details.size() != 2) ||
            (contact_details[0][0] != '[') ||
            (contact_details[1][0] != ':'))
        {
          LOG_ERROR("Malformed contact details %s", _servers[ii].c_str());
          break;
        }

        contact_details[0].erase(contact_details[0].begin());
        contact_details[1].erase(contact_details[1].begin());
      }

      LOG_DEBUG("Setting server to IP address %s port %s",
                contact_details[0].c_str(),
                contact_details[1].c_str());
      int port = atoi(contact_details[1].c_str());
      memcached_server_add(conn->st[_servers[ii]], contact_details[0].c_str(), port);
    }

    conn->read_replicas.resize(_vbuckets);
    conn->write_replicas.resize(_vbuckets);

    // Now set up the read and write replica sets.
    for (int ii = 0; ii < _vbuckets; ++ii)
    {
      conn->read_replicas[ii].resize(_read_replicas[ii].size());
      for (size_t jj = 0; jj < _read_replicas[ii].size(); ++jj)
      {
        conn->read_replicas[ii][jj] = conn->st[_read_replicas[ii][jj]];
      }
      conn->write_replicas[ii].resize(_write_replicas[ii].size());
      for (size_t jj = 0; jj < _write_replicas[ii].size(); ++jj)
      {
        conn->write_replicas[ii][jj] = conn->st[_write_replicas[ii][jj]];
      }
    }

    // Flag that we are in sync with the latest view.
    conn->view_number = _view_number;

    pthread_rwlock_unlock(&_view_lock);
  }

  return (operation == Op::READ) ? conn->read_replicas[vbucket] : conn->write_replicas[vbucket];
}


/// Update state of vbucket replica communication. If alarms are configured, a set
/// alarm is issued if a vbucket becomes inaccessible, a clear alarm is issued once
/// all vbuckets become accessible again.
void BaseMemcachedStore::update_vbucket_comm_state(int vbucket, CommState state)
{
  if (_vbucket_alarm)
  {
    pthread_mutex_lock(&_vbucket_comm_lock);

    if (_vbucket_comm_state[vbucket] != state)
    {
      if (state == OK)
      {
        if ((_vbucket_comm_fail_count--) == 0)
        {
          _vbucket_alarm->clear();
        }
      }
      else
      {
        _vbucket_comm_fail_count++;
        _vbucket_alarm->set();
      }

      _vbucket_comm_state[vbucket] = state;
    }

    pthread_mutex_unlock(&_vbucket_comm_lock);
  }
}


/// Called to clean up the thread local data for a thread using the
/// BaseMemcachedStore class.
void BaseMemcachedStore::cleanup_connection(void* p)
{
  BaseMemcachedStore::connection* conn = (BaseMemcachedStore::connection*)p;

  for (std::map<std::string, memcached_st*>::iterator it = conn->st.begin();
       it != conn->st.end();
       it++)
  {
    memcached_free(it->second);
    it->second = NULL;
  }

  delete conn;
}


/// Retrieve the data for a given namespace and key.
Store::Status BaseMemcachedStore::get_data(const std::string& table,
                                           const std::string& key,
                                           std::string& data,
                                           uint64_t& cas,
                                           SAS::TrailId trail)
{
  Store::Status status;

  // Construct the fully qualified key.
  std::string fqkey = table + "\\\\" + key;
  const char* key_ptr = fqkey.data();
  const size_t key_len = fqkey.length();

  int vbucket = vbucket_for_key(fqkey);
  const std::vector<memcached_st*>& replicas = get_replicas(vbucket, Op::READ);

  if (trail != 0)
  {
    SAS::Event start(trail, SASEvent::MEMCACHED_GET_START, 0);
    start.add_var_param(fqkey);
    SAS::report_event(start);
  }

  LOG_DEBUG("%d read replicas for key %s", replicas.size(), fqkey.c_str());

  // Read from all replicas until we get a positive result.
  memcached_return_t rc = MEMCACHED_ERROR;
  bool active_not_found = false;
  size_t failed_replicas = 0;
  size_t ii;

  // If we only have one replica, we should try it twice -
  // libmemcached won't notice a dropped TCP connection until it tries
  // to make a request on it, and will fail the request then
  // reconnect, so the second attempt could still work.
  size_t attempts = (replicas.size() == 1) ? 2 : replicas.size();

  for (ii = 0; ii < attempts; ++ii)
  {
    size_t replica_idx;
    if ((replicas.size() == 1) && (ii == 1))
    {
      if (rc != MEMCACHED_CONNECTION_FAILURE)
      {
        // This is a legitimate error, not a server failure, so we
        // shouldn't retry.
        break;
      }
      replica_idx = 0;
      LOG_WARNING("Failed to read from sole memcached replica: retrying once");
    }
    else
    {
      replica_idx = ii;
    }

    LOG_DEBUG("Attempt to read from replica %d (connection %p)",
              replica_idx,
              replicas[replica_idx]);
    rc = get_from_replica(replicas[replica_idx], key_ptr, key_len, data, cas);

    if (memcached_success(rc))
    {
      // Got data back from this replica. Don't try any more.
      LOG_DEBUG("Read for %s on replica %d returned SUCCESS",
                fqkey.c_str(),
                replica_idx);
      break;
    }
    else if (rc == MEMCACHED_NOTFOUND)
    {
      // Failed to find a record on an active replica.  Flag this so if we do
      // find data on a later replica we can reset the cas value returned to
      // zero to ensure a subsequent write will succeed.
      LOG_DEBUG("Read for %s on replica %d returned NOTFOUND", fqkey.c_str(), replica_idx);
      active_not_found = true;
    }
    else
    {
      // Error from this node, so consider it inactive.
      LOG_DEBUG("Read for %s on replica %d returned error %d (%s)",
                fqkey.c_str(), replica_idx, rc, memcached_strerror(replicas[replica_idx], rc));
      ++failed_replicas;
    }
  }

  if (memcached_success(rc))
  {
    if (data != TOMBSTONE)
    {
      if (trail != 0)
      {
        SAS::Event got_data(trail, SASEvent::MEMCACHED_GET_SUCCESS, 0);
        got_data.add_var_param(fqkey);
        got_data.add_var_param(data);
        got_data.add_static_param(cas);
        SAS::report_event(got_data);
      }

      // Return the data and CAS value.  The CAS value is either set to the CAS
      // value from the result, or zero if an earlier active replica returned
      // NOT_FOUND.  This ensures that a subsequent set operation will succeed
      // on the earlier active replica.
      if (active_not_found)
      {
        cas = 0;
      }

      LOG_DEBUG("Read %d bytes from table %s key %s, CAS = %ld",
                data.length(), table.c_str(), key.c_str(), cas);
      status = Store::OK;
    }
    else
    {
      if (trail != 0)
      {
        SAS::Event got_tombstone(trail, SASEvent::MEMCACHED_GET_TOMBSTONE, 0);
        got_tombstone.add_var_param(fqkey);
        got_tombstone.add_static_param(cas);
        SAS::report_event(got_tombstone);
      }

      // We have read a tombstone. Return NOT_FOUND to the caller, and also
      // zero out the CAS (returning a zero CAS makes the interface cleaner).
      LOG_DEBUG("Read tombstone from table %s key %s, CAS = %ld",
                table.c_str(), key.c_str(), cas);
      cas = 0;
      status = Store::NOT_FOUND;
    }

    // Regardless of whether we got a tombstone, the vbucket is alive.
    update_vbucket_comm_state(vbucket, OK);

    if (_comm_monitor)
    {
      _comm_monitor->inform_success();
    }
  }
  else if (failed_replicas < replicas.size())
  {
    // At least one replica returned NOT_FOUND.
    if (trail != 0)
    {
      SAS::Event not_found(trail, SASEvent::MEMCACHED_GET_NOT_FOUND, 0);
      not_found.add_var_param(fqkey);
      SAS::report_event(not_found);
    }

    LOG_DEBUG("At least one replica returned not found, so return NOT_FOUND");
    status = Store::Status::NOT_FOUND;

    update_vbucket_comm_state(vbucket, OK);

    if (_comm_monitor)
    {
      _comm_monitor->inform_success();
    }
  }
  else
  {
    // All replicas returned an error, so log the error and return the
    // failure.
    if (trail != 0)
    {
      SAS::Event err(trail, SASEvent::MEMCACHED_GET_ERROR, 0);
      err.add_var_param(fqkey);
      SAS::report_event(err);
    }

    LOG_ERROR("Failed to read data for %s from %d replicas",
              fqkey.c_str(), replicas.size());
    status = Store::Status::ERROR;

    update_vbucket_comm_state(vbucket, FAILED);

    if (_comm_monitor)
    {
      _comm_monitor->inform_failure();
    }
  }

  return status;
}


/// Update the data for the specified namespace and key.  Writes the data
/// atomically, so if the underlying data has changed since it was last
/// read, the update is rejected and this returns Store::Status::CONTENTION.
Store::Status BaseMemcachedStore::set_data(const std::string& table,
                                           const std::string& key,
                                           const std::string& data,
                                           uint64_t cas,
                                           int expiry,
                                           SAS::TrailId trail)
{
  Store::Status status = Store::Status::OK;

  LOG_DEBUG("Writing %d bytes to table %s key %s, CAS = %ld, expiry = %d",
            data.length(), table.c_str(), key.c_str(), cas, expiry);

  // Construct the fully qualified key.
  std::string fqkey = table + "\\\\" + key;
  const char* key_ptr = fqkey.data();
  const size_t key_len = fqkey.length();

  int vbucket = vbucket_for_key(fqkey);
  const std::vector<memcached_st*>& replicas = get_replicas(vbucket, Op::WRITE);

  if (trail != 0)
  {
    SAS::Event start(trail, SASEvent::MEMCACHED_SET_START, 0);
    start.add_var_param(fqkey);
    start.add_var_param(data);
    start.add_static_param(cas);
    start.add_static_param(expiry);
    SAS::report_event(start);
  }

  LOG_DEBUG("%d write replicas for key %s", replicas.size(), fqkey.c_str());

  // Calculate the rough expected expiry time.  We store this in the flags
  // as it may be useful in future for read repair function.
  uint32_t now = time(NULL);
  uint32_t exptime = now + expiry;

  // Memcached uses a flexible mechanism for specifying expiration.
  // - 0 indicates never expire.
  // - <= MEMCACHED_EXPIRATION_MAXDELTA indicates a relative (delta) time.
  // - > MEMCACHED_EXPIRATION_MAXDELTA indicates an absolute time.
  // Absolute time is the only way to force immediate expiry.  Unfortunately,
  // it's not reliable - see https://github.com/Metaswitch/cpp-common/issues/160
  // for details.  Instead, we use relative time for future times (expiry > 0)
  // and the earliest absolute time for immediate expiry (expiry == 0).
  time_t memcached_expiration =
    (time_t)((expiry > 0) ? expiry : MEMCACHED_EXPIRATION_MAXDELTA + 1);

  // First try to write the primary data record to the first responding
  // server.
  memcached_return_t rc = MEMCACHED_ERROR;
  size_t ii;
  size_t replica_idx;

  // If we only have one replica, we should try it twice -
  // libmemcached won't notice a dropped TCP connection until it tries
  // to make a request on it, and will fail the request then
  // reconnect, so the second attempt could still work.
  size_t attempts = (replicas.size() == 1) ? 2: replicas.size();

  for (ii = 0; ii < attempts; ++ii)
  {
    if ((replicas.size() == 1) && (ii == 1)) {
      if (rc != MEMCACHED_CONNECTION_FAILURE)
      {
        // This is a legitimate error, not a transient server failure, so we
        // shouldn't retry.
        break;
      }
      replica_idx = 0;
      LOG_WARNING("Failed to write to sole memcached replica: retrying once");
    }
    else
    {
      replica_idx = ii;
    }

    LOG_DEBUG("Attempt conditional write to vbucket %d on replica %d (connection %p), CAS = %ld, expiry = %d",
              vbucket,
              replica_idx,
              replicas[replica_idx],
              cas,
              expiry);

    if (cas == 0)
    {
      // New record, so attempt to add (but overwrite any tombstones we
      // encounter).  This will fail if someone else got there first and some
      // data already exists in memcached for this key.
      rc = add_overwriting_tombstone(replicas[replica_idx],
                                     key_ptr,
                                     key_len,
                                     vbucket,
                                     data,
                                     memcached_expiration,
                                     exptime,
                                     trail);
    }
    else
    {
      // This is an update to an existing record, so use memcached_cas
      // to make sure it is atomic.
      rc = memcached_cas_vb(replicas[replica_idx],
                            key_ptr,
                            key_len,
                            _binary ? vbucket : 0,
                            data.data(),
                            data.length(),
                            memcached_expiration,
                            exptime,
                            cas);

      if (!memcached_success(rc))
      {
        LOG_DEBUG("memcached_cas command failed, rc = %d (%s)\n%s",
                  rc,
                  memcached_strerror(replicas[replica_idx], rc),
                  memcached_last_error_message(replicas[replica_idx]));
      }
    }

    if (memcached_success(rc))
    {
      LOG_DEBUG("Conditional write succeeded to replica %d", replica_idx);
      break;
    }
    else if ((rc == MEMCACHED_NOTSTORED) ||
             (rc == MEMCACHED_DATA_EXISTS))
    {
      if (trail != 0)
      {
        SAS::Event err(trail, SASEvent::MEMCACHED_SET_CONTENTION, 0);
        err.add_var_param(fqkey);
        SAS::report_event(err);
      }

      // A NOT_STORED or EXISTS response indicates a concurrent write failure,
      // so return this to the application immediately - don't go on to
      // other replicas.
      LOG_INFO("Contention writing data for %s to store", fqkey.c_str());
      status = Store::Status::DATA_CONTENTION;
      break;
    }
  }

  if ((rc == MEMCACHED_SUCCESS) &&
      (replica_idx < replicas.size()))
  {
    // Write has succeeded, so write unconditionally (and asynchronously)
    // to the replicas.
    for (size_t jj = replica_idx + 1; jj < replicas.size(); ++jj)
    {
      LOG_DEBUG("Attempt unconditional write to replica %d", jj);
      memcached_behavior_set(replicas[jj], MEMCACHED_BEHAVIOR_NOREPLY, 1);
      memcached_set_vb(replicas[jj],
                      key_ptr,
                      key_len,
                      _binary ? vbucket : 0,
                      data.data(),
                      data.length(),
                      memcached_expiration,
                      exptime);
      memcached_behavior_set(replicas[jj], MEMCACHED_BEHAVIOR_NOREPLY, 0);
    }
  }

  if ((!memcached_success(rc)) &&
      (rc != MEMCACHED_NOTSTORED) &&
      (rc != MEMCACHED_DATA_EXISTS))
  {
    if (trail != 0)
    {
      SAS::Event err(trail, SASEvent::MEMCACHED_SET_FAILED, 0);
      err.add_var_param(fqkey);
      SAS::report_event(err);
    }

    update_vbucket_comm_state(vbucket, FAILED);

    if (_comm_monitor)
    {
      _comm_monitor->inform_failure();
    }

    LOG_ERROR("Failed to write data for %s to %d replicas",
              fqkey.c_str(), replicas.size());
    status = Store::Status::ERROR;
  }
  else
  {
    update_vbucket_comm_state(vbucket, OK);

    if (_comm_monitor)
    {
      _comm_monitor->inform_success();
    }
  }

  return status;
}


/// Delete the data for the specified namespace and key.  Writes the data
/// unconditionally, so CAS is not needed.
Store::Status BaseMemcachedStore::delete_data(const std::string& table,
                                              const std::string& key,
                                              SAS::TrailId trail)
{
  LOG_DEBUG("Deleting key %s from table %s", key.c_str(), table.c_str());

  // Construct the fully qualified key.
  std::string fqkey = table + "\\\\" + key;

  // Delete from the read replicas - read replicas are a superset of the write replicas
  const std::vector<memcached_st*>& replicas = get_replicas(fqkey, Op::READ);
  LOG_DEBUG("Deleting from the %d read replicas for key %s", replicas.size(), fqkey.c_str());

  if (_tombstone_lifetime == 0)
  {
    delete_without_tombstone(fqkey, replicas, trail);
  }
  else
  {
    delete_with_tombstone(fqkey, replicas, trail);
  }

  return Status::OK;
}


memcached_return_t BaseMemcachedStore::get_from_replica(memcached_st* replica,
                                                        const char* key_ptr,
                                                        const size_t key_len,
                                                        std::string& data,
                                                        uint64_t& cas)
{
  memcached_return_t rc = MEMCACHED_ERROR;
  cas = 0;

  // We must use memcached_mget because memcached_get does not retrieve CAS
  // values.
  rc = memcached_mget(replica, &key_ptr, &key_len, 1);

  if (memcached_success(rc))
  {
    // memcached_mget command was successful, so retrieve the result.
    LOG_DEBUG("Fetch result");
    memcached_result_st result;
    memcached_result_create(replica, &result);
    memcached_fetch_result(replica, &result, &rc);

    if (memcached_success(rc))
    {
      // Found a record, so exit the read loop.
      LOG_DEBUG("Found record on replica");

      // Copy the record into a string. std::string::assign copies its
      // arguments when used with a char*, so we can free the result
      // afterwards.
      data.assign(memcached_result_value(&result),
                  memcached_result_length(&result));
      cas = memcached_result_cas(&result);
    }

    memcached_result_free(&result);
  }

  return rc;
}


<<<<<<< HEAD
memcached_return_t MemcachedStore::add_overwriting_tombstone(memcached_st* replica,
                                                             const char* key_ptr,
                                                             const size_t key_len,
                                                             const uint32_t vbucket,
                                                             const std::string& data,
                                                             time_t memcached_expiration,
                                                             uint32_t flags,
                                                             SAS::TrailId trail)
=======
memcached_return_t BaseMemcachedStore::add_overwriting_tombstone(memcached_st* replica,
                                                                 const char* key_ptr,
                                                                 const size_t key_len,
                                                                 const std::string& data,
                                                                 time_t memcached_expiration,
                                                                 uint32_t flags,
                                                                 SAS::TrailId trail)
>>>>>>> 1e785b36
{
  memcached_return_t rc;
  uint64_t cas = 0;

  LOG_DEBUG("Attempting to add data for key %.*s", key_len, key_ptr);

  // Convert the key into a std::string (sas-client does not like that
  // key_{ptr,len} are constant).
  const std::string key(key_ptr, key_len);

  while (true)
  {
    if (cas == 0)
    {
      LOG_DEBUG("Attempting memcached ADD command");
      rc = memcached_add_vb(replica,
                            key_ptr,
                            key_len,
                            _binary ? vbucket : 0,
                            data.data(),
                            data.length(),
                            memcached_expiration,
                            flags);
    }
    else
    {
      LOG_DEBUG("Attempting memcached CAS command (cas = %d)", cas);
      rc = memcached_cas_vb(replica,
                            key_ptr,
                            key_len,
                            _binary ? vbucket : 0,
                            data.data(),
                            data.length(),
                            memcached_expiration,
                            flags,
                            cas);
    }

    if ((rc == MEMCACHED_DATA_EXISTS) ||
        (rc == MEMCACHED_NOTSTORED))
    {
      // A record with this key already exists. If it is a tombstone, we need
      // to overwrite it. Get the record to see what it is.
      memcached_return_t get_rc;
      std::string existing_data;

      LOG_DEBUG("Existing data prevented the ADD/CAS."
                "Issue GET to see if we need to overwrite a tombstone");
      get_rc = get_from_replica(replica, key_ptr, key_len, existing_data, cas);

      if (memcached_success(get_rc))
      {
        if (existing_data != TOMBSTONE)
        {
          // The existing record is not a tombstone.  We mustn't overwrite
          // this, so break out of the loop and return the original return code
          // from the ADD/CAS.
          LOG_DEBUG("Found real data. Give up");
          break;
        }
        else
        {
          // The existing record IS a tombstone. Go round the loop again to
          // overwrite it. `cas` has been set to the cas of the tombstone.
          LOG_DEBUG("Found a tombstone. Attempt to overwrite");

          if (trail != 0)
          {
            SAS::Event event(trail, SASEvent::MEMCACHED_SET_BLOCKED_BY_TOMBSTONE, 0);
            event.add_var_param(key);
            event.add_static_param(cas);
            SAS::report_event(event);
          }
        }
      }
      else if (get_rc == MEMCACHED_NOTFOUND)
      {
        // The GET returned that there is no record for this key. This can
        // happen if the record has expired. We need to try again (it could
        // have been a tombstone which should not block adds).
        LOG_DEBUG("GET failed with NOT_FOUND");

        if (trail != 0)
        {
          SAS::Event event(trail, SASEvent::MEMCACHED_SET_BLOCKED_BY_EXPIRED, 0);
          event.add_var_param(key);
          SAS::report_event(event);
        }
      }
      else
      {
        // The replica failed. Return the return code from the original ADD/CAS.
        LOG_DEBUG("GET failed, rc = %d (%s)\n%s",
                  get_rc,
                  memcached_strerror(replica, get_rc),
                  memcached_last_error_message(replica));
        break;
      }
    }
    else
    {
      LOG_DEBUG("ADD/CAS returned rc = %d (%s)\n%s",
                rc,
                memcached_strerror(replica, rc),
                memcached_last_error_message(replica));
      break;
    }
  }

  return rc;
}


void BaseMemcachedStore::delete_without_tombstone(const std::string& fqkey,
                                                  const std::vector<memcached_st*>& replicas,
                                                  SAS::TrailId trail)
{
  if (trail != 0)
  {
    SAS::Event event(trail, SASEvent::MEMCACHED_DELETE, 0);
    event.add_var_param(fqkey);
    SAS::report_event(event);
  }

  const char* key_ptr = fqkey.data();
  const size_t key_len = fqkey.length();

  for (size_t ii = 0; ii < replicas.size(); ++ii)
  {
    LOG_DEBUG("Attempt delete to replica %d (connection %p)",
              ii,
              replicas[ii]);

    memcached_return_t rc = memcached_delete(replicas[ii],
                                             key_ptr,
                                             key_len,
                                             0);

    if (!memcached_success(rc))
    {
      log_delete_failure(fqkey, ii, replicas.size(), trail, 0);
    }
  }
}


void BaseMemcachedStore::delete_with_tombstone(const std::string& fqkey,
                                               const std::vector<memcached_st*>& replicas,
                                               SAS::TrailId trail)
{
  if (trail != 0)
  {
    SAS::Event event(trail, SASEvent::MEMCACHED_DELETE, 0);
    event.add_var_param(fqkey);
    event.add_static_param(_tombstone_lifetime);
    SAS::report_event(event);
  }

  const char* key_ptr = fqkey.data();
  const size_t key_len = fqkey.length();

  // Calculate the rough expected expiry time.  We store this in the flags
  // as it may be useful in future for read repair function.
  uint32_t now = time(NULL);
  uint32_t exptime = now + _tombstone_lifetime;

  // Calculate the vbucket for this key.
  int vbucket = vbucket_for_key(fqkey);

  for (size_t ii = 0; ii < replicas.size(); ++ii)
  {
    LOG_DEBUG("Attempt write tombstone to replica %d (connection %p)",
              ii,
              replicas[ii]);

    memcached_return_t rc = memcached_set_vb(replicas[ii],
                                             key_ptr,
                                             key_len,
                                             _binary ? vbucket : 0,
                                             TOMBSTONE.data(),
                                             TOMBSTONE.length(),
                                             _tombstone_lifetime,
                                             exptime);

    if (!memcached_success(rc))
    {
      log_delete_failure(fqkey, ii, replicas.size(), trail, 1);
    }
  }
}

void BaseMemcachedStore::log_delete_failure(const std::string& fqkey,
                                            int replica_ix,
                                            int replica_count,
                                            SAS::TrailId trail,
                                            uint32_t instance)
{
  LOG_ERROR("Delete failed to replica %d", replica_ix);

  if (trail != 0)
  {
    SAS::Event event(trail, SASEvent::MEMCACHED_DELETE_FAILURE, instance);
    event.add_var_param(fqkey);
    event.add_static_param(replica_ix);
    event.add_static_param(replica_count);
    SAS::report_event(event);
  }
}


MemcachedStore::MemcachedStore(bool binary,
                               const std::string& config_file,
                               CommunicationMonitor* comm_monitor,
                               Alarm* vbucket_alarm) :
  BaseMemcachedStore(binary,
                     new MemcachedConfigFileReader(config_file),
                     comm_monitor,
                     vbucket_alarm)
{}

MemcachedStore::MemcachedStore(bool binary,
                               MemcachedConfigReader* config_reader,
                               CommunicationMonitor* comm_monitor,
                               Alarm* vbucket_alarm) :
  BaseMemcachedStore(binary,
                     config_reader,
                     comm_monitor,
                     vbucket_alarm)
{}

// LCOV_EXCL_STOP<|MERGE_RESOLUTION|>--- conflicted
+++ resolved
@@ -60,26 +60,11 @@
 /// The data used in memcached to represent a tombstone.
 static const std::string TOMBSTONE = "";
 
-
-<<<<<<< HEAD
-/// MemcachedStore constructor
-///
-/// @param binary       Set to true to use binary memcached protocol, false to
-///                     use ASCII protocol.
-/// @param config_file  File name (including directory path) of the configuration
-///                     file.
-MemcachedStore::MemcachedStore(bool binary,
-                               const std::string& config_file,
-                               CommunicationMonitor* comm_monitor,
-                               Alarm* vbucket_alarm) :
-  _binary(binary),
-  _config_file(config_file),
-=======
 BaseMemcachedStore::BaseMemcachedStore(bool binary,
                                        MemcachedConfigReader* config_reader,
                                        CommunicationMonitor* comm_monitor,
                                        Alarm* vbucket_alarm) :
->>>>>>> 1e785b36
+  _binary(binary),
   _updater(NULL),
   _replicas(2),
   _vbuckets(128),
@@ -110,7 +95,7 @@
   // during start-up, and if any are not up we don't want to wait for any
   // significant length of time.
   _options = "--CONNECT-TIMEOUT=10 --SUPPORT-CAS --POLL-TIMEOUT=250";
-  _options += (binary) ? " --BINARY-PROTOCOL" : "";
+  _options += (_binary) ? " --BINARY-PROTOCOL" : "";
 
   // Create an updater to keep the store configured appropriately.
   _updater = new Updater<void, BaseMemcachedStore>(this, std::mem_fun(&BaseMemcachedStore::update_config));
@@ -839,25 +824,14 @@
   return rc;
 }
 
-
-<<<<<<< HEAD
-memcached_return_t MemcachedStore::add_overwriting_tombstone(memcached_st* replica,
-                                                             const char* key_ptr,
-                                                             const size_t key_len,
-                                                             const uint32_t vbucket,
-                                                             const std::string& data,
-                                                             time_t memcached_expiration,
-                                                             uint32_t flags,
-                                                             SAS::TrailId trail)
-=======
 memcached_return_t BaseMemcachedStore::add_overwriting_tombstone(memcached_st* replica,
                                                                  const char* key_ptr,
                                                                  const size_t key_len,
+                                                                 const uint32_t vbucket,
                                                                  const std::string& data,
                                                                  time_t memcached_expiration,
                                                                  uint32_t flags,
                                                                  SAS::TrailId trail)
->>>>>>> 1e785b36
 {
   memcached_return_t rc;
   uint64_t cas = 0;
