--- conflicted
+++ resolved
@@ -123,25 +123,7 @@
     return new ContinuousAccumulatorRow(index, view);
   }
 
-<<<<<<< HEAD
-  // Used if the new accumulate value is dependent on the previous data.
-  // Currently only used for fixed difference to the current value
-  void accumulate_adjustment(ContinuousAccumulatorRow::CurrentAndPrevious& data, int difference)
-  {
-    struct timespec now;
-    clock_gettime(CLOCK_REALTIME_COARSE, &now);
-
-    ContinuousStatistics* current_data = data.get_current(now);
-    uint32_t adjusted = current_data->current_value + difference;
-
-    accumulate_internal(five_second, adjusted, now);
-    accumulate_internal(five_minute, adjusted, now);
-  }
-
-  void accumulate_internal(ContinuousAccumulatorRow::CurrentAndPrevious& data, uint32_t sample)
-=======
   void accumulate_internal(CurrentAndPrevious<ContinuousStatistics>& data, uint32_t sample)
->>>>>>> 99ca5ca8
   {
     struct timespec now;
     clock_gettime(CLOCK_REALTIME_COARSE, &now);
