/**
 * @file snmp_continuous_accumulator_table.cpp
 *
 * Project Clearwater - IMS in the Cloud
 * Copyright (C) 2015 Metaswitch Networks Ltd
 *
 * This program is free software: you can redistribute it and/or modify it
 * under the terms of the GNU General Public License as published by the
 * Free Software Foundation, either version 3 of the License, or (at your
 * option) any later version, along with the "Special Exception" for use of
 * the program along with SSL, set forth below. This program is distributed
 * in the hope that it will be useful, but WITHOUT ANY WARRANTY;
 * without even the implied warranty of MERCHANTABILITY or FITNESS FOR
 * A PARTICULAR PURPOSE.  See the GNU General Public License for more
 * details. You should have received a copy of the GNU General Public
 * License along with this program.  If not, see
 * <http://www.gnu.org/licenses/>.
 *
 * The author can be reached by email at clearwater@metaswitch.com or by
 * post at Metaswitch Networks Ltd, 100 Church St, Enfield EN2 6BQ, UK
 *
 * Special Exception
 * Metaswitch Networks Ltd  grants you permission to copy, modify,
 * propagate, and distribute a work formed by combining OpenSSL with The
 * Software, or a work derivative of such a combination, even if such
 * copying, modification, propagation, or distribution would otherwise
 * violate the terms of the GPL. You must comply with the GPL in all
 * respects for all of the code used other than OpenSSL.
 * "OpenSSL" means OpenSSL toolkit software distributed by the OpenSSL
 * Project and licensed under the OpenSSL Licenses, or a work based on such
 * software and licensed under the OpenSSL Licenses.
 * "OpenSSL Licenses" means the OpenSSL License and Original SSLeay License
 * under which the OpenSSL Project distributes the OpenSSL toolkit software,
 * as those licenses appear in the file LICENSE-OPENSSL.
 */

#include "snmp_internal/snmp_time_period_table.h"
#include "snmp_continuous_accumulator_table.h"
#include "limits.h"

namespace SNMP
{

// Storage for the underlying data
struct ContinuousStatistics
{
  std::atomic_uint_fast64_t count;
  std::atomic_uint_fast64_t current_value;
  std::atomic_uint_fast64_t time_lastupdate_ms;    // In ms.
  std::atomic_uint_fast64_t time_periodstart_ms;   // In ms.
  std::atomic_uint_fast64_t sum;
  std::atomic_uint_fast64_t sqsum;
  std::atomic_uint_fast64_t hwm;
  std::atomic_uint_fast64_t lwm;

  void reset(uint64_t periodstart, ContinuousStatistics* previous = NULL);
};

// Just a TimeBasedRow that maps the data from ContinuousStatistics into the right five columns.
class ContinuousAccumulatorRow: public TimeBasedRow<ContinuousStatistics>
{
public:
  ContinuousAccumulatorRow(int index, View* view): TimeBasedRow<ContinuousStatistics>(index, view) {};
  ColumnData get_columns();
};

class ContinuousAccumulatorTableImpl: public ManagedTable<ContinuousAccumulatorRow, int>, public ContinuousAccumulatorTable
{
public:
  ContinuousAccumulatorTableImpl(std::string name,
                       std::string tbl_oid):
    ManagedTable<ContinuousAccumulatorRow, int>(name,
                                      tbl_oid,
                                      2,
                                      6, // Columns 2-6 should be visible
                                      { ASN_INTEGER }), // Type of the index column
    five_second(5),
    five_minute(300)
  {
    // We have a fixed number of rows, so create them in the constructor.
    add(TimePeriodIndexes::scopePrevious5SecondPeriod);
    add(TimePeriodIndexes::scopeCurrent5MinutePeriod);
    add(TimePeriodIndexes::scopePrevious5MinutePeriod);
  }

  // Accumulate a sample into the underlying statistics.
  void accumulate(uint32_t sample)
  {
    // Pass samples through to the underlying data structures
    accumulate_internal(five_second, sample);
    accumulate_internal(five_minute, sample);
  }

private:
  // Map row indexes to the view of the underlying data they should expose
  ContinuousAccumulatorRow* new_row(int index)
  {
    ContinuousAccumulatorRow::View* view = NULL;
    switch (index)
    {
      case TimePeriodIndexes::scopePrevious5SecondPeriod:
        view = new ContinuousAccumulatorRow::PreviousView(&five_second);
        break;
      case TimePeriodIndexes::scopeCurrent5MinutePeriod:
        view = new ContinuousAccumulatorRow::CurrentView(&five_minute);
        break;
      case TimePeriodIndexes::scopePrevious5MinutePeriod:
        view = new ContinuousAccumulatorRow::PreviousView(&five_minute);
        break;
    }
    return new ContinuousAccumulatorRow(index, view);
  }

  void accumulate_internal(ContinuousAccumulatorRow::CurrentAndPrevious& data, uint32_t sample)
  {
    ContinuousStatistics* current_data = data.get_current();

    TRC_DEBUG("Calling accumulate with value: (%uui)", sample);

    current_data->count++;

    // Compute the updated sum and sqsum based on the previous values, dependant on
    // how long since an update happened. Additionally update the sum of squares as a
    // rolling total, and update the time of the last update. Also maintain a
    // current value held, that can be used if the period ends.
    struct timespec now;
    clock_gettime(CLOCK_REALTIME_COARSE, &now);

    uint64_t time_sincelastupdate = ((now.tv_sec * 1000) + (now.tv_nsec / 1000000))
                                     - (current_data->time_lastupdate_ms.load());
    uint32_t current_value = current_data->current_value.load();

    current_data->time_lastupdate_ms = (now.tv_sec * 1000) + (now.tv_nsec / 1000000);
    current_data->sum += current_value * time_sincelastupdate;
    current_data->sqsum += current_value * current_value * time_sincelastupdate;
    current_data->current_value = sample;

    // Update the low- and high-water marks.  In each case, we get the current
    // value, decide whether a change is required and then atomically swap it
    // if so, repeating if it was changed in the meantime.  Note that
    // compare_exchange_weak loads the current value into the expected value
    // parameter (lwm or hwm below) if the compare fails.
    uint_fast64_t lwm = current_data->lwm.load();
    while ((sample < lwm) &&
           (!current_data->lwm.compare_exchange_weak(lwm, sample)))
    {
      // Do nothing.
    }
    uint_fast64_t hwm = current_data->hwm.load();
    while ((sample > hwm) &&
           (!current_data->hwm.compare_exchange_weak(hwm, sample)))
    {
      // Do nothing.
    }
  };


  ContinuousAccumulatorRow::CurrentAndPrevious five_second;
  ContinuousAccumulatorRow::CurrentAndPrevious five_minute;
};

void ContinuousStatistics::reset(uint64_t periodstart_ms, ContinuousStatistics* previous)
{
  struct timespec now;
  clock_gettime(CLOCK_REALTIME_COARSE, &now);

  TRC_DEBUG("New period created at time: (%uui)", periodstart_ms);

  count.store(0);
  sum.store(0);
  sqsum.store(0);

  if (previous != NULL)
  {
    current_value.store(previous->current_value.load());
    lwm.store(previous->current_value.load());
    hwm.store(previous->current_value.load());
  }
  else
  {
    current_value.store(0);
    lwm.store(0);
    hwm.store(0);
  }

  if (periodstart_ms == 0)
  {
    uint64_t time_now_ms = (now.tv_sec * 1000) + (now.tv_nsec / 1000000);

    time_lastupdate_ms.store(time_now_ms);
    time_periodstart_ms.store(time_now_ms);
  }
  else
  {
    time_lastupdate_ms.store(periodstart_ms);
    time_periodstart_ms.store(periodstart_ms);
  }
  TRC_DEBUG("Stored periodstart value: %u", time_periodstart_ms.load());
}

ColumnData ContinuousAccumulatorRow::get_columns()
{
  ContinuousStatistics* accumulated = _view->get_data();
  uint32_t interval = _view->get_interval_ms();

  uint_fast32_t count = accumulated->count.load();
  uint_fast32_t current_value = accumulated->current_value.load();

  uint_fast64_t avg = current_value;
  uint_fast64_t variance = 0;
  uint_fast32_t lwm = accumulated->lwm.load();
  uint_fast32_t hwm = accumulated->hwm.load();
  uint_fast64_t time_lastupdate_ms = accumulated->time_lastupdate_ms.load();
  uint_fast64_t time_periodstart_ms = accumulated->time_periodstart_ms.load();
  uint_fast64_t sum = accumulated->sum.load();
  uint_fast64_t sqsum = accumulated->sqsum.load();

  TRC_DEBUG("Avg: (%uui)", avg);
  TRC_DEBUG("time_lastupdate: (%uui)", time_lastupdate_ms);
  TRC_DEBUG("time_periodstart: (%uui)", time_periodstart_ms);
  TRC_DEBUG("sum: (%uui)", sum);
  TRC_DEBUG("sqsum: (%uui)", sqsum);

  if (count > 0)
  {
    time_lastupdate_ms = accumulated->time_lastupdate_ms.load();
    time_periodstart_ms = accumulated->time_periodstart_ms.load();
    sum = accumulated->sum.load();
    sqsum = accumulated->sqsum.load();

    // Distinguish between periods and only take the relevant value for
    // time_sincelastupdate as once a period is finished, we should not
    // recalculate the values.
    struct timespec now;
    clock_gettime(CLOCK_REALTIME_COARSE, &now);
    uint64_t time_now_ms = (now.tv_sec * 1000) + (now.tv_nsec / 1000000);
    uint64_t time_periodend_ms = ((time_periodstart_ms + interval) / interval) * interval;
    uint64_t time_comesfirst_ms = std::min(time_periodend_ms, time_now_ms);

<<<<<<< HEAD
    uint64_t time_sincelastupdate = time_comesfirst - time_lastupdate_ms;
    accumulated->time_lastupdate_ms.store(time_comesfirst);
=======
    uint64_t time_sincelastupdate_ms = time_comesfirst_ms - time_lastupdate_ms;
    accumulated->time_lastupdate_ms.store(time_comesfirst_ms);
>>>>>>> 563c2cd3

    // Calculate the average and the variance from the stored average/time of last upadted
    // and sum-of-squares.
    sum += time_sincelastupdate_ms * current_value;
    accumulated->sum.store(sum);
    sqsum += time_sincelastupdate_ms * current_value * current_value;
    accumulated->sqsum.store(sqsum);
    avg = sum/(time_comesfirst_ms - time_periodstart_ms);
    variance = sqsum/(time_comesfirst_ms - time_periodstart_ms) - (avg * avg);
  }

  // Construct and return a ColumnData with the appropriate values
  ColumnData ret;
  ret[1] = Value::integer(_index);
  ret[2] = Value::uint(avg);
  ret[3] = Value::uint(variance);
  ret[4] = Value::uint(hwm);
  ret[5] = Value::uint(lwm);
  ret[6] = Value::uint(count);
  return ret;
}

ContinuousAccumulatorTable* ContinuousAccumulatorTable::create(std::string name, std::string oid)
{
  return new ContinuousAccumulatorTableImpl(name, oid);

}
}<|MERGE_RESOLUTION|>--- conflicted
+++ resolved
@@ -237,13 +237,8 @@
     uint64_t time_periodend_ms = ((time_periodstart_ms + interval) / interval) * interval;
     uint64_t time_comesfirst_ms = std::min(time_periodend_ms, time_now_ms);
 
-<<<<<<< HEAD
-    uint64_t time_sincelastupdate = time_comesfirst - time_lastupdate_ms;
-    accumulated->time_lastupdate_ms.store(time_comesfirst);
-=======
     uint64_t time_sincelastupdate_ms = time_comesfirst_ms - time_lastupdate_ms;
     accumulated->time_lastupdate_ms.store(time_comesfirst_ms);
->>>>>>> 563c2cd3
 
     // Calculate the average and the variance from the stored average/time of last upadted
     // and sum-of-squares.
