/**
 * @file alarmdefinition.cpp
 *
 * Project Clearwater - IMS in the Cloud
 * Copyright (C) 2014  Metaswitch Networks Ltd
 *
 * This program is free software: you can redistribute it and/or modify it
 * under the terms of the GNU General Public License as published by the
 * Free Software Foundation, either version 3 of the License, or (at your
 * option) any later version, along with the "Special Exception" for use of
 * the program along with SSL, set forth below. This program is distributed
 * in the hope that it will be useful, but WITHOUT ANY WARRANTY;
 * without even the implied warranty of MERCHANTABILITY or FITNESS FOR
 * A PARTICULAR PURPOSE.  See the GNU General Public License for more
 * details. You should have received a copy of the GNU General Public
 * License along with this program.  If not, see
 * <http://www.gnu.org/licenses/>.
 *
 * The author can be reached by email at clearwater@metaswitch.com or by
 * post at Metaswitch Networks Ltd, 100 Church St, Enfield EN2 6BQ, UK
 *
 * Special Exception
 * Metaswitch Networks Ltd  grants you permission to copy, modify,
 * propagate, and distribute a work formed by combining OpenSSL with The
 * Software, or a work derivative of such a combination, even if such
 * copying, modification, propagation, or distribution would otherwise
 * violate the terms of the GPL. You must comply with the GPL in all
 * respects for all of the code used other than OpenSSL.
 * "OpenSSL" means OpenSSL toolkit software distributed by the OpenSSL
 * Project and licensed under the OpenSSL Licenses, or a work based on such
 * software and licensed under the OpenSSL Licenses.
 * "OpenSSL Licenses" means the OpenSSL License and Original SSLeay License
 * under which the OpenSSL Project distributes the OpenSSL toolkit software,
 * as those licenses appear in the file LICENSE-OPENSSL.
 */

#include "alarmdefinition.h"

// See alarmdefinition.h for information on adding a new alarm. Please keep
// AlarmDefinition's defined here in the same order as AlarmDef::Index.
//
// Note: strings are limited to 255 characters per the MIB definition.

namespace AlarmDef {

  const std::vector<AlarmDefinition> alarm_definitions =
  {
//         1234567890123456789012345678901234567890123456789012345678901234567890123456789012345678901234567890

    {SPROUT_PROCESS_FAIL, SOFTWARE_ERROR,
      {
        {CLEARED,
          "Sprout: Process failure cleared",
          "The Sprout process has been restored to normal operation."
        },
        {CRITICAL,
          "Sprout: Process failure",
          "Monit has detected that the Sprout process has failed. A restart will automatically be attempted. "
          "If this alarm does not clear, the Sprout process may have been stopped or an unrecoverable failure "
          "may have occurred."
        }
      }
    },

    {SPROUT_HOMESTEAD_COMM_ERROR, UNDERLYING_RESOURCE_UNAVAILABLE,
      {
        {CLEARED,
          "Sprout: Homestead communication error cleared",
          "Sprout communication to at least one Homestead has been restored."
        },
        {CRITICAL,
          "Sprout: Homestead communication error",
          "Sprout is unable to contact any Homesteads. It will periodically attempt to reconnect. If this "
          "alarm does not clear, ensure that at least one Homestead is operational and that network "
          "connectivity exists between it and Sprout."
        }
      }
    },

    {SPROUT_MEMCACHED_COMM_ERROR, UNDERLYING_RESOURCE_UNAVAILABLE,
      {
        {CLEARED,
          "Sprout: Memcached communication error cleared",
          "Sprout communication to at least one Memcached has been restored."
        },
        {CRITICAL,
          "Sprout: Memcached communication error",
          "Sprout is unable to contact any Memcacheds. It will periodically attempt to reconnect. If this "
          "alarm does not clear, ensure that at least one Memcached is operational and that network "
          "connectivity exists between it and Sprout."
        }
      }
    },

    {SPROUT_REMOTE_MEMCACHED_COMM_ERROR, UNDERLYING_RESOURCE_UNAVAILABLE,
      {
        {CLEARED,
          "Sprout: Remote Memcached communication error cleared",
          "Sprout communication to at least one remote Memcached has been restored."
        },
        {CRITICAL,
          "Sprout: Remote Memcached communication error",
          "Sprout is unable to contact any remote Memcacheds. It will periodically attempt to reconnect. "
          "If this alarm does not clear, ensure that at least one remote Memcached is operational and "
          "that network connectivity exists between it and Sprout."
        }
      }
    },

    {SPROUT_CHRONOS_COMM_ERROR, UNDERLYING_RESOURCE_UNAVAILABLE,
      {
        {CLEARED,
          "Sprout: Chronos communication error cleared",
          "Sprout communication to at least one Chronos has been restored."
        },
        {MAJOR,
          "Sprout: Chronos communication error",
          "Sprout is unable to contact any Chronos's. It will periodically attempt to reconnect. If this "
          "alarm does not clear, ensure that at least one Chronos is operational and that network "
          "connectivity exists between it and Sprout."
        }
      }
    },

    {SPROUT_RALF_COMM_ERROR, UNDERLYING_RESOURCE_UNAVAILABLE,
      {
        {CLEARED,
          "Sprout: Ralf communication error cleared",
          "Sprout communication to at least one Ralf has been restored."
        },
        {MAJOR,
          "Sprout: Ralf communication error",
          "Sprout is unable to contact any Ralfs. It will periodically attempt to reconnect. If this alarm "
          "does not clear, ensure that at least one Ralf is operational and that network connectivity exists "
          "between it and Sprout."
        }
      }
    },

    {SPROUT_ENUM_COMM_ERROR, UNDERLYING_RESOURCE_UNAVAILABLE,
      {
        {CLEARED,
          "Sprout: ENUM communication error cleared",
          "Sprout communication to the ENUM server has been restored."
        },
        {MAJOR,
          "Sprout: ENUM communication error",
          "Sprout is unable to contact the ENUM server. It will periodically attempt to reconnect. If this "
          "alarm does not clear, ensure that the ENUM server is operational and that network connectivity "
          "exists between it and Sprout."
        }
      }
    },

    {SPROUT_VBUCKET_ERROR, UNDERLYING_RESOURCE_UNAVAILABLE,
      {
        {CLEARED,
          "Sprout: Memcached vBucket communication error cleared",
          "Sprout communication to Memcached for a piece of data has been restored."
        },
        {MAJOR,
          "Sprout: Memcached vBucket communication error",
          "Sprout is unable to contact any Memcacheds for a piece of data. Some subscriber data will be "
          "unavailable. If this alarm does not clear, ensure that all Memcacheds are operational and that "
          "network connectivity exists between them and Sprout."
        }
      }
    },

    {SPROUT_REMOTE_VBUCKET_ERROR, UNDERLYING_RESOURCE_UNAVAILABLE,
      {
        {CLEARED,
          "Sprout: Memcached remote vBucket communication error cleared",
          "Sprout communication to Memcached for a remote piece of data has been restored."
        },
        {MAJOR,
          "Sprout: Memcached remote vBucket communication error",
          "Sprout is unable to contact any Memcacheds for a remote piece of data. Some subscriber data will "
          "be unavailable. If this alarm does not clear, ensure that all remote Memcacheds are operational "
          "and that network connectivity exists between them and Sprout."
        }
      }
    },

    {HOMESTEAD_PROCESS_FAIL, SOFTWARE_ERROR,
      {
        {CLEARED,
          "Homestead: Process failure cleared",
          "The Homestead process has been restored to normal operation."
        },
        {CRITICAL,
          "Homestead: Process failure",
          "Monit has detected that the Homestead process has failed. A restart will automatically be "
          "attempted. If this alarm does not clear, the Homestead process may have been stopped or an "
          "unrecoverable failure may have occurred."
        }
      }
    },

    {HOMESTEAD_CASSANDRA_COMM_ERROR, UNDERLYING_RESOURCE_UNAVAILABLE,
      {
        {CLEARED,
          "Homestead: Cassandra communication error cleared",
          "Homestead communication to the local Cassandra has been restored."
        },
        {CRITICAL,
          "Homestead: Cassandra communication error",
          "Homestead is unable to contact the local Cassandra. It will periodically attempt to reconnect. "
          "If this alarm does not clear, ensure that the local Cassandra is configured correctly then "
          "restart it."
        }
      }
    },

    {HOMESTEAD_HSS_COMM_ERROR, UNDERLYING_RESOURCE_UNAVAILABLE,
      {
        {CLEARED,
          "Homestead: HSS communication error cleared",
          "Homestead communication to at least one HSS has been restored."
        },
        {CRITICAL,
          "Homestead: HSS communication error",
          "Homestead is unable to contact any HSSs. It will periodically attempt to reconnect. If this alarm "
          "does not clear, ensure that at least one HSS is operational and that network connectivity exists "
          "between it and Homestead."
        }
      }
    },

    {RALF_PROCESS_FAIL, SOFTWARE_ERROR,
      {
        {CLEARED,
          "Ralf: Process failure cleared",
          "The Ralf process has been restored to normal operation."
        },
        {CRITICAL,
          "Ralf: Process failure",
          "Monit has detected that the Ralf process has failed. A restart will automatically be attempted. "
          "If this alarm does not clear, the Ralf process may have been stopped or an unrecoverable failure "
          "may have occurred."
        }
      }
    },

    {RALF_MEMCACHED_COMM_ERROR, UNDERLYING_RESOURCE_UNAVAILABLE,
      {
        {CLEARED,
          "Ralf: Memcached communication error cleared",
          "Ralf communication to at least one Memcached has been restored."
        },
        {CRITICAL,
          "Ralf: Memcached communication error",
          "Ralf is unable to contact any Memcacheds. It will periodically attempt to reconnect. If this "
          "alarm does not clear, ensure that at least one Memcached is operational and that network "
          "connectivity exists between it and Ralf."
        }
      }
    },

    {RALF_CHRONOS_COMM_ERROR, UNDERLYING_RESOURCE_UNAVAILABLE,
      {
        {CLEARED,
          "Ralf: Chronos communication error cleared",
          "Ralf communication to at least one Chronos has been restored."
        },
        {CRITICAL,
          "Ralf: Chronos communication error",
          "Ralf is unable to contact any Chronos's. It will periodically attempt to reconnect. If this "
          "alarm does not clear, ensure that at least one Chronos is operational and that network "
          "connectivity exists between it and Ralf."
        }
      }
    },

    {RALF_CDF_COMM_ERROR, UNDERLYING_RESOURCE_UNAVAILABLE,
      {
        {CLEARED,
          "Ralf: CDF communication error cleared",
          "Ralf communication to at least one CDF has been restored."
        },
        {CRITICAL,
          "Ralf: CDF communication error",
          "Ralf is unable to contact any CDFs. It will periodically attempt to reconnect. If this alarm "
          "does not clear, ensure that at least one HSS is operational and that network connectivity "
          "exists between it and Ralf."
        }
      }
    },

    {RALF_VBUCKET_ERROR, UNDERLYING_RESOURCE_UNAVAILABLE,
      {
        {CLEARED,
          "Ralf: Memcached vBucket communication error cleared",
          "Ralf communication to Memcached for a piece of data has been restored."
        },
        {MAJOR,
          "Ralf: Memcached vBucket communication error",
          "Ralf is unable to contact any Memcacheds for a piece of data. Some subscriber data will be "
          "unavailable. If this alarm does not clear, ensure that all Memcacheds are operational and "
          "that network connectivity exists between them and Ralf."
        }
      }
    },

    {CHRONOS_PROCESS_FAIL, SOFTWARE_ERROR,
      {
        {CLEARED,
          "Chronos: Process failure cleared",
          "The Chronos process has been restored to normal operation."
        },
        {MAJOR,
          "Chronos: Process failure",
          "Monit has detected that the Chronos process has failed. A restart will automatically be "
          "attempted. If this alarm does not clear, the Chronos process may have been stopped or an "
          "unrecoverable failure may have occurred."
        }
      }
    },

    {CHRONOS_TIMER_POP_ERROR, UNDERLYING_RESOURCE_UNAVAILABLE,
      {
        {CLEARED,
          "Chronos: Timer pop error cleared",
          "Chronos local timer delivery restored to normal operation."
        },
        {MAJOR,
          "Chronos: Timer pop error",
          "Chronos was unable to pop a timer on the last replica due to a local delivery error. If this "
          "alarm does not clear, the local Chronos client cannot be contacted and may have failed."
        }
      }
    },

    {CHRONOS_SCALE_IN_PROGRESS, DATABASE_INCONSISTENCY,
      {
        {CLEARED,
          "Chronos: Chronos timers are synchronized",
          "The local Chronos process is synchronized with the rest of the cluster. Chronos resynchronization "
          "is no longer blocking a scale-up or scale-down operation (a different type of resynchronization "
          "operation may still be in progress though."
        },
        {MINOR,
          "Chronos: Chronos database resynchronization in progress",
          "The local Chronos process is resynchronizing with the rest of the cluster. Service should "
          "be unaffected. If a scale-up or scale-down operation is in progress, wait for resynchronization to "
          "finish before completing the operation."
        }
      }
    },

    {CHRONOS_NOT_YET_CLUSTERED, DATABASE_INCONSISTENCY,
      {
        {CLEARED,
          "Chronos: The local Chronos is part of the Chronos cluster",
          "The local Chronos process is synchronized with the rest of the cluster. Timer requests sent to "
          "this node will be correctly replicated across the Chronos cluster."
        },
        {MAJOR,
          "Chronos: The local Chronos is not yet part of a cluster",
          "The local Chronos process is not yet part of a Chronos cluster. Timer requests sent to this node "
          "will not be replicated correctly. You should not direct service traffic to this node until this "
          "alarm is cleared."
        }
      }
    },

    {MEMCACHED_PROCESS_FAIL, SOFTWARE_ERROR,
      {
        {CLEARED,
          "Memcached: Process failure cleared",
          "The Memcached process has been restored to normal operation."
        },
        {CRITICAL,
          "Memcached: Process failure",
          "Monit has detected that the Memcached process has failed. A restart will automatically be "
          "attempted. If this alarm does not clear, the Memcached process may have been stopped or an "
          "unrecoverable failure may have occurred."
        }
      }
    },

    {MEMCACHED_NOT_YET_CLUSTERED, DATABASE_INCONSISTENCY,
      {
        {CLEARED,
          "Memcached: The local Memcached is part of the cluster",
          "The local Memcached process is synchronized with the rest of the cluster. Changes made by "
          "this node (e.g. to subscriber registrations) will be correctly replicated."
        },
        {MAJOR,
          "Memcached: The local Memcached is not yet part of a cluster",
          "The local Memcached process is not yet part of a Memcached cluster. This node will not "
          "see any changes made by other nodes, and other nodes will not see any changes made by "
          "this one (e.g. subscriber registrations). You should not direct service traffic to "
          "this node until this alarm is cleared."
        }
      }
    },


    {CASSANDRA_PROCESS_FAIL, SOFTWARE_ERROR,
      {
        {CLEARED,
          "Cassandra: Process failure cleared",
          "The Cassandra process has been restored to normal operation."
        },
        {CRITICAL,
          "Cassandra: Process failure",
          "Monit has detected that the Cassandra process has failed. A restart will automatically be "
          "attempted. If this alarm does not clear, the Cassandra process may have been stopped or an "
          "unrecoverable failure may have occurred."
        }
      }
    },

    {CASSANDRA_RING_NODE_FAIL, UNDERLYING_RESOURCE_UNAVAILABLE,
      {
        {CLEARED,
          "Cassandra: Ring node error/failure cleared",
          "All Cassandra ring nodes have been restored to normal operation."
        },
        {MAJOR,
          "Cassandra: Ring node redundancy error",
          "Cassandra is unable to contact one of its ring nodes. It will periodically attempt to "
          "reconnect. If this alarm does not clear, ensure that all Cassandra instances are operational and "
          "verify network connectivity to reporting nodes."
        },
        {CRITICAL,
          "Cassandra: Ring node redundancy failure",
          "Cassandra is unable to contact more than one of its ring nodes. It will periodically attempt to "
          "reconnect. If this alarm does not clear, ensure that all Cassandra instances are operational and "
          "verify network connectivity to reporting nodes."
        }
      }
    },

    {CASSANDRA_NOT_YET_CLUSTERED, DATABASE_INCONSISTENCY,
      {
        {CLEARED,
          "Cassandra: The local Cassandra is part of the Cassandra cluster",
          "The local Cassandra process is synchronized with the rest of the cluster."
        },
        {MAJOR,
          "Cassandra: The local Cassandra is not yet part of a Cassandra cluster. This node will not "
          "see any changes made by other nodes, and other nodes will not see any changes made by this "
          "one. You should not direct service traffic to this node until this alarm is cleared.",
          "The Cassandra node is joining the cluster."
        }
      }
    },

    {CASSANDRA_NOT_YET_DECOMMISSIONED, DATABASE_INCONSISTENCY,
      {
        {CLEARED,
          "Cassandra: The local Cassandra has been removed from the Cassandra cluster",
          "The local Cassandra process has been decommissioned and can now be terminated without risk "
          "of loss of data."
        },
        {MAJOR,
          "Cassandra: The local Cassandra is being decommissioned",
          "The local Cassandra process is being decommissioned. This node should not be terminated "
          "until decommissioning is complete. Doing so could result in loss of data."
        }
      }
    },

    {MONIT_PROCESS_FAIL, SOFTWARE_ERROR,
      {
        {CLEARED,
          "Monit: Process failure cleared",
          "The Monit process has been restored to normal operation."
        },
        {WARNING,
          "Monit: Process failure",
          "Upstart has detected that the Monit process has failed. A restart will automatically be "
          "attempted. If this alarm does not clear, an unrecoverable failure may have occurred."
        }
      }
    },

    {MEMENTO_HTTP_SERVER_PROCESS_FAIL, SOFTWARE_ERROR,
      {
        {CLEARED,
          "Memento: HTTP Server process failure cleared",
          "The Memento HTTP Server process has been restored to normal operation."
        },
        {CRITICAL,
          "Memento: HTTP Server process failure",
          "While this condition persists, all attempts to retrieve call lists from this Memento server will "
          "fail, but no call list records will be lost. Monit will automatically attempt to restart the HTTP "
          "server process."
        }
      }
    },

    {MEMENTO_PROXY_SERVER_PROCESS_FAIL, SOFTWARE_ERROR,
      {
        {CLEARED,
          "Memento: Web Proxy Server process failure cleared",
          "The Memento Web Proxy Server process has been restored to normal operation."
        },
        {CRITICAL,
          "Memento: Web Proxy Server process failure",
          "While this condition persists, all attempts to retrieve call lists from this Memento server will "
          "fail, but no call list records will be lost. Monit will automatically attempt to restart the Web Proxy Server "
          "process. "
        }
      }
    },

    {MEMENTO_MEMCACHED_COMM_ERROR, UNDERLYING_RESOURCE_UNAVAILABLE,
      {
        {CLEARED,
          "Memento: Memcached communication error cleared",
          "Memento communication to at least one Memcached has been restored."
        },
        {CRITICAL,
          "Memento: Memcached communication error",
          "Memento is unable to contact any Memcacheds. It will periodically attempt to reconnect. If this "
          "alarm does not clear, ensure that at least one Memcached is operational and that network "
          "connectivity exists between it and Memento."
        }
      }
    },

    {MEMENTO_MEMCACHED_VBUCKET_ERROR, UNDERLYING_RESOURCE_UNAVAILABLE,
      {
        {CLEARED,
          "Memento: Memcached vBucket communication error cleared",
          "Memento communication to Memcached for a piece of data has been restored."
        },
        {MAJOR,
          "Memento: Memcached vBucket communication error",
          "Memento is unable to contact any Memcacheds for a piece of data. Some subscriber data will be "
          "unavailable. If this alarm does not clear, ensure that all Memcacheds are operational and "
          "that network connectivity exists between them and Memento."
        }
      }
    },

    {MEMENTO_HOMESTEAD_COMM_ERROR, UNDERLYING_RESOURCE_UNAVAILABLE,
      {
        {CLEARED,
          "Memento: Homestead communication error cleared",
          "Memento communication to at least one Homestead has been restored."
        },
        {CRITICAL,
          "Memento: Homestead communication error",
          "Memento is unable to contact any Homesteads. It will periodically attempt to reconnect. If this "
          "alarm does not clear, ensure that at least one Homestead is operational and that network "
          "connectivity exists between it and Memento."
        }
      }
    },

    {MEMENTO_CASSANDRA_COMM_ERROR, UNDERLYING_RESOURCE_UNAVAILABLE,
      {
        {CLEARED,
          "Memento: HTTP Server Cassandra communication error cleared",
          "Memento HTTP Server communication to the local Cassandra has been restored."
        },
        {CRITICAL,
          "Memento: HTTP Server Cassandra communication error",
          "While this condition persists, requests to this server to retrieve call lists will fail, but no "
          "call list records will be lost.  The HTTP Server will periodically attempt to reconnect. "
        }
      }
    },

    {MEMENTO_AS_CASSANDRA_COMM_ERROR, UNDERLYING_RESOURCE_UNAVAILABLE,
      {
        {CLEARED,
          "Memento: Application Server Cassandra communication error cleared",
          "Memento Application Server communication to the local Cassandra has been restored."
        },
        {CRITICAL,
          "Memento: Application Server Cassandra communication error",
          "While this condition persists, new call list records will not be written and will be lost.  The "
          "Application Server will periodically attempt to reconnect. "
        }
      }
    },

    {MEMENTO_HTTP_SERVER_COMM_ERROR, UNDERLYING_RESOURCE_UNAVAILABLE,
      {
        {CLEARED,
          "Memento: Web Proxy HTTP Server error cleared",
          "Memento Web Proxy communication to the local HTTP Server has been restored."
        },
        {CRITICAL,
          "Memento: Web Proxy HTTP Server communication error",
          "While this condition persists, requests to this server to retrieve call lists will fail, but "
          "no call list records will be lost.  The Web Proxy will attempt to reconnect. "
        }
      }
    },

    {ASTAIRE_PROCESS_FAIL, SOFTWARE_ERROR,
      {
        {CLEARED,
          "Astaire: Process failure cleared",
          "The Astaire process has been restored to normal operation."
        },
        {CRITICAL,
          "Astaire: Process failure",
          "Monit has detected that the Astaire process has failed. A restart will automatically be attempted. "
          "If this alarm does not clear, the Astaire process may have been stopped or an unrecoverable failure "
          "may have occurred."
        }
      }
    },

    {ASTAIRE_RESYNC_IN_PROGRESS, DATABASE_INCONSISTENCY,
      {
        {CLEARED,
          "Astaire: Memcached database synchronized",
          "The local Memcached process is synchronized with the rest of the cluster. Memcached resynchronization "
          "is no longer blocking a scale-up or scale-down operation (a different type of resynchronization "
          "operation may still be in progress though."
        },
        {MINOR,
          "Astaire: Memcached database resynchronization in progress",
          "Astaire is resynchronizing the local Memcached process with the rest of the cluster. Service should "
          "be unaffected. If a scale-up or scale-down operation is in progress, wait for resynchronization to "
          "finish before completing the operation."
        }
      }
    },

<<<<<<< HEAD
    {CLEARWATER_LIVE_TEST_SERVICE_FAILED, SOFTWARE_ERROR,
      {
        {CLEARED,
          "Service Status: OK",
          "The deployment under test has passed live verification, the deployment is healthy."
        },
        {INDETERMINATE,
          "Service Status: Unknown",
          "The deployment has not completed verification yet, the health of the deployment is unknown."
        },
        {CRITICAL,
          "Service Status: Failed",
          "The deployment under test has failed live verification, the deployment is not providing "
          "service."
        }
      }
    },

    {ETCD_PROCESS_FAIL, SOFTWARE_ERROR,
      {
        {CLEARED,
          "etcd: Process failure cleared",
          "The etcd process has been restored to normal operation."
        },
        {CRITICAL,
          "etcd: Process failure",
          "Monit has detected that the local etcd process has failed. A restart "
            "will automatically be attempted. If this alarm does not clear, the "
            "etcd process may have been stopped or an unrecoverable failure may "
            "have occurred."
        }
      }
    },

    {ETCD_CLUSTER_HEALTH, UNDERLYING_RESOURCE_UNAVAILABLE,
      {
        {CLEARED,
          "etcd: Cluster is healthy",
          "All etcd cluster members are reporting normal operation."
        },
        {MAJOR,
          "etcd: Cluster node is unhealthy",
          "etcd is unable to confirm the health of one of its cluster nodes. It "
            "will periodically attempt to reconnect. If this alarm does not "
            "clear, ensure that all etcd instances are operational and verify "
            "network connectivity to reporting nodes."
        },
        {CRITICAL,
          "etcd: Cluster is unhealthy",
          "etcd is unable to contact a quorum of its cluster nodes and no leader "
            "can be elected. It will periodically attempt to reconnect. If this "
            "alarm does not clear, ensure that all etcd instances are "
            "operational and verify network connectivity to reporting nodes."
        }
      }
    },
=======
    {ETCD_CLUSTERING_TAKING_TOO_LONG, DATABASE_INCONSISTENCY,
      {
        {CLEARED,
          "etcd: Scaling process has finished",
          "An automatic scale-up or scale-down process has completed after running for more than 15 minutes. "
          "Further nodes can now be added to or removed from the cluster."
        },
        {MINOR,
          "etcd: Scaling process has been running for more than 15 minutes",
          "An automatic scale-up or scale-down process has been running for more than 15 minutes. Service "
          "is not impacted, but the scaling has not completed, and no further nodes can be added to or "
          "removed from the cluster until it completes. This may indicate that the process is running "
          "slowly (e.g. due to high load) but will complete normally, or that one or more nodes have failed."
        }
      }
    },
 
>>>>>>> 4f9eebdb
  };
}
<|MERGE_RESOLUTION|>--- conflicted
+++ resolved
@@ -626,7 +626,6 @@
       }
     },
 
-<<<<<<< HEAD
     {CLEARWATER_LIVE_TEST_SERVICE_FAILED, SOFTWARE_ERROR,
       {
         {CLEARED,
@@ -683,7 +682,7 @@
         }
       }
     },
-=======
+
     {ETCD_CLUSTERING_TAKING_TOO_LONG, DATABASE_INCONSISTENCY,
       {
         {CLEARED,
@@ -701,6 +700,5 @@
       }
     },
  
->>>>>>> 4f9eebdb
   };
 }
