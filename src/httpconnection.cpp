--- conflicted
+++ resolved
@@ -1022,12 +1022,11 @@
   return port;
 }
 
-<<<<<<< HEAD
 long HttpConnection::calculate_timeout_ms(int latency_us)
 {
   return std::max(1, (latency_us * TIMEOUT_LATENCY_MULTIPLIER) / 1000);
 }
-=======
+
 HttpConnection::Recorder::Recorder() {}
 
 HttpConnection::Recorder::~Recorder() {}
@@ -1062,5 +1061,4 @@
   }
 
   return 0;
-}
->>>>>>> e98feab7
+}