/**
 * @file http_connection_pool.cpp  Implementation of derived class for HTTP
 * connection pooling.
 *
 * Copyright (C) Metaswitch Networks 2016
 * If license terms are provided to you in a COPYING file in the root directory
 * of the source code repository by which you are accessing this code, then
 * the license outlined in that COPYING file applies to your use.
 * Otherwise no rights are granted except for those provided to you by
 * Metaswitch Networks in a separate written agreement.
 */

#include "http_connection_pool.h"
#include "httpconnection.h"

HttpConnectionPool::HttpConnectionPool(LoadMonitor* load_monitor,
                                       SNMP::IPCountTable* stat_table,
<<<<<<< HEAD
                                       long timeout_ms) :
=======
                                       bool remote_connection) :
>>>>>>> 89266c37
  ConnectionPool<CURL*>(MAX_IDLE_TIME_S),
  _stat_table(stat_table),
  _connection_timeout_ms(remote_connection ? REMOTE_CONNECTION_LATENCY_MS :
                                             LOCAL_CONNECTION_LATENCY_MS)
{
<<<<<<< HEAD
  if (timeout_ms != -1)
  {
    _timeout_ms = timeout_ms;
    TRC_STATUS("Connection pool will use override response timeout of %ldms", _timeout_ms);
  }
  else
  {    
    _timeout_ms = calc_req_timeout_from_latency((load_monitor != NULL) ?
                                                              load_monitor->get_target_latency_us() :
                                                              DEFAULT_LATENCY_US);
    TRC_STATUS("Connection pool will use calculated response timeout of %ldms", _timeout_ms);
  }
=======
  _timeout_ms =
    calc_req_timeout_from_latency((load_monitor != NULL) ? load_monitor->get_target_latency_us() :
                                                           DEFAULT_LATENCY_US);

  TRC_STATUS("Connection pool will use a response timeout of %ldms", _timeout_ms);
>>>>>>> 89266c37
}

CURL* HttpConnectionPool::create_connection(AddrInfo target)
{
  CURL* conn = curl_easy_init();
  TRC_DEBUG("Allocated CURL handle %p", conn);

  // Retrieved data will always be written to a string.
  curl_easy_setopt(conn, CURLOPT_WRITEFUNCTION, &HttpClient::string_store);

  // Only keep one TCP connection to a Homestead per CURL, to
  // avoid using unnecessary resources.
  curl_easy_setopt(conn, CURLOPT_MAXCONNECTS, 1L);

  // Maximum time to wait for a response.  This is the target latency for
  // this node plus a delta
  curl_easy_setopt(conn, CURLOPT_TIMEOUT_MS, _timeout_ms);

  // Time to wait until we establish a TCP connection to a single host.
  curl_easy_setopt(conn,
                   CURLOPT_CONNECTTIMEOUT_MS,
                   _connection_timeout_ms);

  // We mustn't reuse DNS responses, because cURL does no shuffling
  // of DNS entries and we rely on this for load balancing.
  curl_easy_setopt(conn, CURLOPT_DNS_CACHE_TIMEOUT, 0L);

  // Nagle is not required. Probably won't bite us, but can't hurt
  // to turn it off.
  curl_easy_setopt(conn, CURLOPT_TCP_NODELAY, 1L);

  // We are a multithreaded app using C-Ares. This is the
  // recommended setting.
  curl_easy_setopt(conn, CURLOPT_NOSIGNAL, 1L);

  // Register a debug callback to record the HTTP transaction.  We also need
  // to set the verbose option (otherwise setting the debug function has no
  // effect).
  curl_easy_setopt(conn,
                   CURLOPT_DEBUGFUNCTION,
                   HttpClient::Recorder::debug_callback);

  curl_easy_setopt(conn, CURLOPT_VERBOSE, 1L);

  increment_statistic(target, conn);

  return conn;
}

void HttpConnectionPool::increment_statistic(AddrInfo target, CURL* conn)
{
  if (_stat_table)
  {
    // Increment the statistic
    char buf[100];
    const char* ip_address = inet_ntop(target.address.af,
                                       &target.address.addr,
                                       buf,
                                       sizeof(buf));
    // The lock is held in the base class when this method is called, so it is
    // safe to access the table
    _stat_table->get(ip_address)->increment();
  }
}

void HttpConnectionPool::decrement_statistic(AddrInfo target, CURL* conn)
{
  if (_stat_table)
  {
    // Decrement the statistic
    char buf[100];
    const char* ip_address = inet_ntop(target.address.af,
                                       &target.address.addr,
                                       buf,
                                       sizeof(buf));
    // The lock is held in the base class when this method is called, so it is
    // safe to access the table
    if (_stat_table->get(ip_address)->decrement() == 0)
    {
      // If the statistic is now zero, remove from the table
      _stat_table->remove(ip_address);
    }
  }
}

void HttpConnectionPool::destroy_connection(AddrInfo target, CURL* conn)
{
  decrement_statistic(target, conn);
  curl_slist *host_resolve = NULL;
  curl_easy_getinfo(conn, CURLINFO_PRIVATE, &host_resolve);
  if (host_resolve != NULL)
  {
    curl_easy_setopt(conn, CURLOPT_PRIVATE, NULL);
    curl_slist_free_all(host_resolve);
  }

  curl_easy_cleanup(conn);
}

void HttpConnectionPool::release_connection(ConnectionInfo<CURL*>* conn_info,
                                            bool return_to_pool)
{
  if (return_to_pool)
  {
    // Reset the CURL handle to the default state, so that settings from one
    // request don't leak into another
    CURL* conn = conn_info->conn;
    curl_easy_setopt(conn, CURLOPT_HTTPHEADER, NULL);
    curl_easy_setopt(conn, CURLOPT_CUSTOMREQUEST, NULL);
    curl_easy_setopt(conn, CURLOPT_WRITEHEADER, NULL);
    curl_easy_setopt(conn, CURLOPT_POSTFIELDS, NULL);
    curl_easy_setopt(conn, CURLOPT_HEADERFUNCTION, NULL);
    curl_easy_setopt(conn, CURLOPT_POST, 0);
  }
  ConnectionPool<CURL*>::release_connection(conn_info, return_to_pool);
}

long HttpConnectionPool::calc_req_timeout_from_latency(int latency_us)
{
  return _connection_timeout_ms + std::max(1, (latency_us * TIMEOUT_LATENCY_MULTIPLIER) / 1000);
}<|MERGE_RESOLUTION|>--- conflicted
+++ resolved
@@ -15,17 +15,13 @@
 
 HttpConnectionPool::HttpConnectionPool(LoadMonitor* load_monitor,
                                        SNMP::IPCountTable* stat_table,
-<<<<<<< HEAD
+                                       bool remote_connection,
                                        long timeout_ms) :
-=======
-                                       bool remote_connection) :
->>>>>>> 89266c37
   ConnectionPool<CURL*>(MAX_IDLE_TIME_S),
   _stat_table(stat_table),
   _connection_timeout_ms(remote_connection ? REMOTE_CONNECTION_LATENCY_MS :
                                              LOCAL_CONNECTION_LATENCY_MS)
 {
-<<<<<<< HEAD
   if (timeout_ms != -1)
   {
     _timeout_ms = timeout_ms;
@@ -38,13 +34,6 @@
                                                               DEFAULT_LATENCY_US);
     TRC_STATUS("Connection pool will use calculated response timeout of %ldms", _timeout_ms);
   }
-=======
-  _timeout_ms =
-    calc_req_timeout_from_latency((load_monitor != NULL) ? load_monitor->get_target_latency_us() :
-                                                           DEFAULT_LATENCY_US);
-
-  TRC_STATUS("Connection pool will use a response timeout of %ldms", _timeout_ms);
->>>>>>> 89266c37
 }
 
 CURL* HttpConnectionPool::create_connection(AddrInfo target)
