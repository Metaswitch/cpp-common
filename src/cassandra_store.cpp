--- conflicted
+++ resolved
@@ -257,14 +257,6 @@
 
 Store::~Store()
 {
-<<<<<<< HEAD
-  // It is only safe to destroy the store once the thread pool has been deleted
-  // (as the pool stores a pointer to the store). Make sure this is the case.
-  stop();
-  wait_stopped();
-  
-  pthread_key_delete(_thread_local);
-=======
   if (_thread_pool != NULL)
   {
     // It is only safe to destroy the store once the thread pool has been deleted
@@ -272,7 +264,8 @@
     stop();
     wait_stopped();
   }
->>>>>>> c1368502
+
+  pthread_key_delete(_thread_local);
 }
 
 
